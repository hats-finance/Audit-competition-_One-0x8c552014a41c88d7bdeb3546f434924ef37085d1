--- conflicted
+++ resolved
@@ -1,10 +1,6 @@
 with open('gas-report.txt') as f:
     lines = f.readlines()
-<<<<<<< HEAD
-    included_contracts = ["HATArbitrator", "HATClaimsManager", "HATKlerosConnector"]
-=======
     included_contracts = ["HATArbitrator", "HATKlerosConnector"]
->>>>>>> 91ed2bb6
     total_avg_gas = 0
     for i in range(9, len(lines), 2):
         line = lines[i]
