// SPDX-License-Identifier: MIT
// Disclaimer https://github.com/hats-finance/hats-contracts/blob/main/DISCLAIMER.md

pragma solidity 0.8.16;

import "@openzeppelin/contracts-upgradeable/security/ReentrancyGuardUpgradeable.sol";
import "@openzeppelin/contracts-upgradeable/access/OwnableUpgradeable.sol";
import "@openzeppelin/contracts-upgradeable/token/ERC20/extensions/ERC4626Upgradeable.sol";
import "@openzeppelin/contracts-upgradeable/token/ERC20/extensions/IERC20MetadataUpgradeable.sol";
import "@openzeppelin/contracts/token/ERC20/utils/SafeERC20.sol";
import "@openzeppelin/contracts/token/ERC20/IERC20.sol";
import "../tokenlock/TokenLockFactory.sol";
import "../interfaces/IRewardController.sol";
import "../HATVaultsRegistry.sol";


// Errors:
// Only committee
error OnlyCommittee();
// Active claim exists
error ActiveClaimExists();
// Safety period
error SafetyPeriod();
// Not safety period
error NotSafetyPeriod();
// Bounty percentage is higher than the max bounty
error BountyPercentageHigherThanMaxBounty();
// Only callable by arbitrator or after challenge timeout period
error OnlyCallableByArbitratorOrAfterChallengeTimeOutPeriod();
// No active claim exists
error NoActiveClaimExists();
// Claim Id specified is not the active claim Id
error WrongClaimId();
// Not enough fee paid
error NotEnoughFeePaid();
// No pending max bounty
error NoPendingMaxBounty();
// Delay period for setting max bounty had not passed
error DelayPeriodForSettingMaxBountyHadNotPassed();
// Committee already checked in
error CommitteeAlreadyCheckedIn();
// Pending withdraw request exists
error PendingWithdrawRequestExists();
// Amount to deposit is zero
error AmountToDepositIsZero();
// Vault balance is zero
error VaultBalanceIsZero();
// Total bounty split % should be `HUNDRED_PERCENT`
error TotalSplitPercentageShouldBeHundredPercent();
// Withdraw request is invalid
error InvalidWithdrawRequest();
// Max bounty cannot be more than `MAX_BOUNTY_LIMIT`
error MaxBountyCannotBeMoreThanMaxBountyLimit();
// Only registry owner
error OnlyRegistryOwner();
// Only fee setter
error OnlyFeeSetter();
// Fee must be less than or equal to 2%
error WithdrawalFeeTooBig();
// Set shares arrays must have same length
error SetSharesArraysMustHaveSameLength();
// Committee not checked in yet
error CommitteeNotCheckedInYet();
// Not enough user balance
error NotEnoughUserBalance();
// Only arbitrator
error OnlyArbitrator();
// Unchalleged claim can only be approved if challenge period is over
error UnchallengedClaimCanOnlyBeApprovedAfterChallengePeriod();
// Challenged claim can only be approved by arbitrator before the challenge timeout period
error ChallengedClaimCanOnlyBeApprovedByArbitratorUntilChallengeTimeoutPeriod();
error ChallengePeriodEnded();
// Only callable if challenged
error OnlyCallableIfChallenged();
// Cannot deposit to another user with withdraw request
error CannotTransferToAnotherUserWithActiveWithdrawRequest();
// Withdraw amount must be greater than zero
error WithdrawMustBeGreaterThanZero();
// Withdraw amount cannot be more than maximum for user
error WithdrawMoreThanMax();
// Redeem amount cannot be more than maximum for user
error RedeemMoreThanMax();
// Challenge period too short
error ChallengePeriodTooShort();
// Challenge period too long
error ChallengePeriodTooLong();
// Challenge timeout period too short
error ChallengeTimeOutPeriodTooShort();
// Challenge timeout period too long
error ChallengeTimeOutPeriodTooLong();
// System is in emergency pause
error SystemInEmergencyPause();

contract Base is ERC4626Upgradeable, OwnableUpgradeable, ReentrancyGuardUpgradeable {
    using SafeERC20 for IERC20;

    // How to divide the bounties of the vault, in percentages (out of `HUNDRED_PERCENT`)
    // The precentages are out of what is left after deducting the HATVaultsRegistry.HATBountySplit
    struct BountySplit {
        //the percentage of the total bounty to reward the hacker via vesting contract
        uint256 hackerVested;
        //the percentage of the total bounty to reward the hacker
        uint256 hacker;
        // the percentage of the total bounty to be sent to the committee
        uint256 committee;
    }

    // How to divide a bounty for a claim that has been approved, in amounts
    // of the vault's native token
    struct ClaimBounty {
        uint256 hacker;
        uint256 hackerVested;
        uint256 committee;
        uint256 hackerHatVested;
        uint256 governanceHat;
    }

    struct Claim {
        bytes32 claimId;
        address beneficiary;
        uint256 bountyPercentage;
        // the address of the committee at the time of the submittal, so that this committee will
        // be paid their share of the bounty in case the committee changes before claim approval
        address committee;
        uint256 createdAt;
        uint256 challengedAt;
    }

    struct PendingMaxBounty {
        uint256 maxBounty;
        uint256 timestamp;
    }

    uint256 public constant HUNDRED_PERCENT = 10000;
    uint256 public constant MAX_BOUNTY_LIMIT = 9000; // Max bounty can be up to 90%
    uint256 public constant HUNDRED_PERCENT_SQRD = 100000000;
    uint256 public constant MAX_FEE = 200; // Max fee is 2%

    HATVaultsRegistry public registry;
    ITokenLockFactory public tokenLockFactory;

    Claim public activeClaim;

    IRewardController public rewardController;

    BountySplit public bountySplit;
    HATVaultsRegistry.HATBountySplit public hatBountySplit;
    uint256 public maxBounty;
    uint256 public vestingDuration;
    uint256 public vestingPeriods;

    bool public committeeCheckedIn;
    uint256 public withdrawalFee;

    uint256 internal nonce;

    address public committee;

    PendingMaxBounty public pendingMaxBounty;

    bool public depositPause;

<<<<<<< HEAD
    // Time of when withdrawal period starts for every user that has an
    // active withdraw request. (time when last withdraw request pending 
    // period ended, or 0 if last action was deposit or withdraw)
=======
    // address of the arbitrator - which can dispute claims and override the committee's decisions
    address public arbitrator;
    // time during which a claim can be challenged by the arbitrator
    uint256 public challengePeriod;
    // time after which a challenged claim is automatically dismissed
    uint256 public challengeTimeOutPeriod;

>>>>>>> e5e94ef7
    mapping(address => uint256) public withdrawEnableStartTime;
    
    event SubmitClaim(
        bytes32 indexed _claimId,
        address indexed _committee,
        address indexed _beneficiary,
        uint256 _bountyPercentage,
        string _descriptionHash
    );
    event ChallengeClaim(bytes32 indexed _claimId);
    event ApproveClaim(
        bytes32 indexed _claimId,
        address indexed _committee,
        address indexed _beneficiary,
        uint256 _bountyPercentage,
        address _tokenLock,
        ClaimBounty _claimBounty
    );
    event DismissClaim(bytes32 indexed _claimId);
    event SetCommittee(address indexed _committee);
    event SetVestingParams(
        uint256 _duration,
        uint256 _periods
    );
    event SetBountySplit(BountySplit _bountySplit);
    event SetHATBountySplit(HATVaultsRegistry.HATBountySplit _hatBountySplit);
    event SetWithdrawalFee(uint256 _newFee);
    event CommitteeCheckedIn();
    event SetPendingMaxBounty(uint256 _maxBounty, uint256 _timeStamp);
    event SetMaxBounty(uint256 _maxBounty);
    event SetRewardController(IRewardController indexed _newRewardController);
    event SetDepositPause(bool _depositPause);
    event SetVaultDescription(string _descriptionHash);
    event SetChallengePeriod(uint256 _challengePeriod);
    event SetChallengeTimeOutPeriod(uint256 _challengeTimeOutPeriod);
    event SetArbitrator(address indexed _arbitrator);

    event WithdrawRequest(
        address indexed _beneficiary,
        uint256 _withdrawEnableTime
    );

    modifier onlyRegistryOwner() {
        if (registry.owner() != msg.sender) revert OnlyRegistryOwner();
        _;
    }

    modifier onlyFeeSetter() {
        if (registry.feeSetter() != msg.sender) revert OnlyFeeSetter();
        _;
    }

    modifier onlyCommittee() {
        if (committee != msg.sender) revert OnlyCommittee();
        _;
    }

    modifier onlyArbitrator() {
        if (arbitrator != msg.sender) revert OnlyArbitrator();
        _;
    }

    modifier notEmergencyPaused() {
        if (registry.isEmergencyPaused()) revert SystemInEmergencyPause();
        _;
    }

    modifier noSafetyPeriod() {
        HATVaultsRegistry.GeneralParameters memory generalParameters = registry.getGeneralParameters();
        // disable withdraw for safetyPeriod (e.g 1 hour) after each withdrawPeriod(e.g 11 hours)
        // solhint-disable-next-line not-rely-on-time
        if (block.timestamp %
        (generalParameters.withdrawPeriod + generalParameters.safetyPeriod) >=
            generalParameters.withdrawPeriod) revert SafetyPeriod();
        _;
    }

    modifier noActiveClaim() {
        if (activeClaim.createdAt != 0) revert ActiveClaimExists();
        _;
    }

    modifier isActiveClaim(bytes32 _claimId) {
        if (activeClaim.createdAt == 0) revert NoActiveClaimExists();
        if (activeClaim.claimId != _claimId) revert WrongClaimId();
        _;
    }

    /** 
    * @dev Check that a given bounty split is legal, meaning that:
    *   Each entry is a number between 0 and `HUNDRED_PERCENT`.
    *   Total splits should be equal to `HUNDRED_PERCENT`.
    * function will revert in case the bounty split is not legal.
    * @param _bountySplit The bounty split to check
    */
    function validateSplit(BountySplit memory _bountySplit) internal pure {
        if (_bountySplit.hackerVested +
            _bountySplit.hacker +
            _bountySplit.committee != HUNDRED_PERCENT)
            revert TotalSplitPercentageShouldBeHundredPercent();
    }
}<|MERGE_RESOLUTION|>--- conflicted
+++ resolved
@@ -160,11 +160,6 @@
 
     bool public depositPause;
 
-<<<<<<< HEAD
-    // Time of when withdrawal period starts for every user that has an
-    // active withdraw request. (time when last withdraw request pending 
-    // period ended, or 0 if last action was deposit or withdraw)
-=======
     // address of the arbitrator - which can dispute claims and override the committee's decisions
     address public arbitrator;
     // time during which a claim can be challenged by the arbitrator
@@ -172,7 +167,9 @@
     // time after which a challenged claim is automatically dismissed
     uint256 public challengeTimeOutPeriod;
 
->>>>>>> e5e94ef7
+    // Time of when withdrawal period starts for every user that has an
+    // active withdraw request. (time when last withdraw request pending 
+    // period ended, or 0 if last action was deposit or withdraw)
     mapping(address => uint256) public withdrawEnableStartTime;
     
     event SubmitClaim(
