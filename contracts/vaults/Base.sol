--- conflicted
+++ resolved
@@ -273,14 +273,6 @@
         uint256 amount,
         uint256 transferredAmount
     );
-<<<<<<< HEAD
-=======
-    event ClaimReward(uint256 indexed _pid);
-    event DepositReward(uint256 indexed _amount,
-        uint256 indexed _transferredAmount,
-        address indexed _rewardToken
-    );
->>>>>>> a9fb9d5b
     event SetFeeSetter(address indexed _newFeeSetter);
     event SetCommittee(uint256 indexed _pid, address indexed _committee);
     event SetChallengePeriod(uint256 _challengePeriod);
