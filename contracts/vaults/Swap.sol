// SPDX-License-Identifier: MIT
pragma solidity 0.8.6;

import "./Base.sol";

contract Swap is Base {
    /**
    * @dev Swap pool's token to swapToken.
    * Send to beneficiary and governance their HATs rewards.
<<<<<<< HEAD
    * Burn the rest of HAT.
    * Only governance is authorized to call this function.
=======
    * Burn the rest of swapToken.
    * Only governance are authorized to call this function.
>>>>>>> c08d2de2
    * @param _pid the pool id
    * @param _beneficiary beneficiary
    * @param _amountOutMinimum minimum output of swapToken at swap
    * @param _routingContract routing contract to call for the swap
    * @param _routingPayload payload to send to the _routingContract for the swap
    **/
    function swapBurnSend(uint256 _pid,
        address _beneficiary,
        uint256 _amountOutMinimum,
        address _routingContract,
        bytes calldata _routingPayload)
    external
    onlyGovernance {
        uint256 amountToSwapAndBurn = swapAndBurns[_pid];
        uint256 amountForHackersHatRewards = hackersHatRewards[_beneficiary][_pid];
        uint256 amount = amountToSwapAndBurn + amountForHackersHatRewards + governanceHatRewards[_pid];
        require(amount > 0, "HVE24");
        swapAndBurns[_pid] = 0;
        governanceHatRewards[_pid] = 0;
        hackersHatRewards[_beneficiary][_pid] = 0;
        uint256 hatsReceived = swapTokenForHAT(amount, poolInfos[_pid].lpToken, _amountOutMinimum, _routingContract, _routingPayload);
        uint256 burntHats = hatsReceived * amountToSwapAndBurn / amount;
        if (burntHats > 0) {
            swapToken.burn(burntHats);
        }
        emit SwapAndBurn(_pid, amount, burntHats);

        address tokenLock;
        uint256 hackerReward = hatsReceived * amountForHackersHatRewards / amount;
        if (hackerReward > 0) {
            //hacker gets her reward via vesting contract
            tokenLock = tokenLockFactory.createTokenLock(
                address(swapToken),
                0x000000000000000000000000000000000000dEaD, //this address as owner, so it can do nothing.
                _beneficiary,
                hackerReward,
                // solhint-disable-next-line not-rely-on-time
                block.timestamp, //start
                // solhint-disable-next-line not-rely-on-time
                block.timestamp + generalParameters.hatVestingDuration, //end
                generalParameters.hatVestingPeriods,
                0, //no release start
                0, //no cliff
                ITokenLock.Revocability.Disabled,
                true
            );
            swapToken.transfer(tokenLock, hackerReward);
        }
        emit SwapAndSend(_pid, _beneficiary, amount, hackerReward, tokenLock);
        swapToken.transfer(governance(), hatsReceived - hackerReward - burntHats);
    }

    function swapTokenForHAT(uint256 _amount,
        IERC20 _token,
        uint256 _amountOutMinimum,
        address _routingContract,
        bytes calldata _routingPayload)
    internal
    returns (uint256 swapTokenReceived)
    {
        if (address(_token) == address(swapToken)) {
            return _amount;
        }
        require(whitelistedRouters[_routingContract], "HVE44");
        require(_token.approve(_routingContract, _amount), "HVE31");
<<<<<<< HEAD
        uint256 hatBalanceBefore = HAT.balanceOf(address(this));
        require(hatBalanceBefore >= _amountOutMinimum, "HVE45");
=======
        uint256 balanceBefore = swapToken.balanceOf(address(this));
>>>>>>> c08d2de2
        (bool success,) = _routingContract.call(_routingPayload);
        require(success, "HVE43");
        swapTokenReceived = swapToken.balanceOf(address(this)) - balanceBefore;
        require(swapTokenReceived >= _amountOutMinimum, "HVE32");
        require(_token.approve(address(_routingContract), 0), "HVE37");
    }
}<|MERGE_RESOLUTION|>--- conflicted
+++ resolved
@@ -7,13 +7,8 @@
     /**
     * @dev Swap pool's token to swapToken.
     * Send to beneficiary and governance their HATs rewards.
-<<<<<<< HEAD
-    * Burn the rest of HAT.
+    * Burn the rest of swapToken.
     * Only governance is authorized to call this function.
-=======
-    * Burn the rest of swapToken.
-    * Only governance are authorized to call this function.
->>>>>>> c08d2de2
     * @param _pid the pool id
     * @param _beneficiary beneficiary
     * @param _amountOutMinimum minimum output of swapToken at swap
@@ -79,12 +74,8 @@
         }
         require(whitelistedRouters[_routingContract], "HVE44");
         require(_token.approve(_routingContract, _amount), "HVE31");
-<<<<<<< HEAD
-        uint256 hatBalanceBefore = HAT.balanceOf(address(this));
+        uint256 hatBalanceBefore = swapToken.balanceOf(address(this));
         require(hatBalanceBefore >= _amountOutMinimum, "HVE45");
-=======
-        uint256 balanceBefore = swapToken.balanceOf(address(this));
->>>>>>> c08d2de2
         (bool success,) = _routingContract.call(_routingPayload);
         require(success, "HVE43");
         swapTokenReceived = swapToken.balanceOf(address(this)) - balanceBefore;
