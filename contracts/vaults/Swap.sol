// SPDX-License-Identifier: MIT
pragma solidity 0.8.6;

import "./Base.sol";

contract Swap is Base {
    /**
    * @dev Swap pool's token to swapToken.
    * Send to beneficiary and governance their HATs rewards.
    * Burn the rest of swapToken.
    * Only governance is authorized to call this function.
    * @param _pid the pool id
    * @param _beneficiary beneficiary
    * @param _amountOutMinimum minimum output of swapToken at swap
    * @param _routingContract routing contract to call for the swap
    * @param _routingPayload payload to send to the _routingContract for the swap
    **/
    function swapBurnSend(uint256 _pid,
        address _beneficiary,
        uint256 _amountOutMinimum,
        address _routingContract,
        bytes calldata _routingPayload)
    external
<<<<<<< HEAD
    onlyGovernance {
=======
    onlyOwner {
        require(whitelistedRouters[_routingContract], "HVE44");
>>>>>>> c23d6ae5
        uint256 amountToSwapAndBurn = swapAndBurns[_pid];
        uint256 amountForHackersHatRewards = hackersHatRewards[_beneficiary][_pid];
        uint256 amount = amountToSwapAndBurn + amountForHackersHatRewards + governanceHatRewards[_pid];
        require(amount > 0, "HVE24");
        swapAndBurns[_pid] = 0;
        governanceHatRewards[_pid] = 0;
        hackersHatRewards[_beneficiary][_pid] = 0;
        uint256 hatsReceived = swapTokenForHAT(amount, poolInfos[_pid].lpToken, _amountOutMinimum, _routingContract, _routingPayload);
        uint256 burntHats = hatsReceived * amountToSwapAndBurn / amount;
        if (burntHats > 0) {
            swapToken.burn(burntHats);
        }
        emit SwapAndBurn(_pid, amount, burntHats);

        address tokenLock;
        uint256 hackerReward = hatsReceived * amountForHackersHatRewards / amount;
        if (hackerReward > 0) {
            //hacker gets her reward via vesting contract
            tokenLock = tokenLockFactory.createTokenLock(
                address(swapToken),
                0x000000000000000000000000000000000000dEaD, //this address as owner, so it can do nothing.
                _beneficiary,
                hackerReward,
                // solhint-disable-next-line not-rely-on-time
                block.timestamp, //start
                // solhint-disable-next-line not-rely-on-time
                block.timestamp + generalParameters.hatVestingDuration, //end
                generalParameters.hatVestingPeriods,
                0, //no release start
                0, //no cliff
                ITokenLock.Revocability.Disabled,
                true
            );
            swapToken.transfer(tokenLock, hackerReward);
        }
        emit SwapAndSend(_pid, _beneficiary, amount, hackerReward, tokenLock);
        swapToken.transfer(owner(), hatsReceived - hackerReward - burntHats);
    }

    function swapTokenForHAT(uint256 _amount,
<<<<<<< HEAD
        IERC20 _token,
        uint256 _amountOutMinimum,
        address _routingContract,
        bytes calldata _routingPayload)
=======
                            IERC20Upgradeable _token,
                            uint256 _amountOutMinimum,
                            address _routingContract,
                            bytes calldata _routingPayload)
>>>>>>> c23d6ae5
    internal
    returns (uint256 swapTokenReceived)
    {
        if (address(_token) == address(swapToken)) {
            return _amount;
        }
        require(whitelistedRouters[_routingContract], "HVE44");
        require(_token.approve(_routingContract, _amount), "HVE31");
        uint256 balanceBefore = swapToken.balanceOf(address(this));
        require(rewardAvailable >= _amountOutMinimum, "HVE45");
        (bool success,) = _routingContract.call(_routingPayload);
        require(success, "HVE43");
        swapTokenReceived = swapToken.balanceOf(address(this)) - balanceBefore;
        require(swapTokenReceived >= _amountOutMinimum, "HVE32");
        require(_token.approve(address(_routingContract), 0), "HVE37");
    }
}<|MERGE_RESOLUTION|>--- conflicted
+++ resolved
@@ -21,12 +21,8 @@
         address _routingContract,
         bytes calldata _routingPayload)
     external
-<<<<<<< HEAD
-    onlyGovernance {
-=======
+
     onlyOwner {
-        require(whitelistedRouters[_routingContract], "HVE44");
->>>>>>> c23d6ae5
         uint256 amountToSwapAndBurn = swapAndBurns[_pid];
         uint256 amountForHackersHatRewards = hackersHatRewards[_beneficiary][_pid];
         uint256 amount = amountToSwapAndBurn + amountForHackersHatRewards + governanceHatRewards[_pid];
@@ -67,17 +63,10 @@
     }
 
     function swapTokenForHAT(uint256 _amount,
-<<<<<<< HEAD
-        IERC20 _token,
+        IERC20Upgradeable _token,
         uint256 _amountOutMinimum,
         address _routingContract,
         bytes calldata _routingPayload)
-=======
-                            IERC20Upgradeable _token,
-                            uint256 _amountOutMinimum,
-                            address _routingContract,
-                            bytes calldata _routingPayload)
->>>>>>> c23d6ae5
     internal
     returns (uint256 swapTokenReceived)
     {
