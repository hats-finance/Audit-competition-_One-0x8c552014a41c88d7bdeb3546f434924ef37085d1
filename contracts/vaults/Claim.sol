// SPDX-License-Identifier: MIT
pragma solidity 0.8.16;

import "./Base.sol";

contract Claim is Base {
    using SafeERC20 for IERC20;

    /**
    * @notice Called by the committee to submit a claim for a bounty payout.
    * This function should be called only on a safety period, when withdrawals
    * are disabled.
    * Upon a call to this function by the committee the vault's withdrawals
    * will be disabled until the claim is approved or dismissed. Also from the
    * time of this call the arbitrator will have a period of 
    *`HATVaultsRegistry.challengePeriod` to challenge the claim.
    * @param _beneficiary The submitted claim's beneficiary
    * @param _bountyPercentage The submitted claim's bug requested reward percentage
    */
    function submitClaim(address _beneficiary, uint256 _bountyPercentage, string calldata _descriptionHash)
    external
    onlyCommittee()
    noActiveClaim()
    returns (bytes32 claimId)
    {
        HATVaultsRegistry.GeneralParameters memory generalParameters = registry.getGeneralParameters();
        // require we are in safetyPeriod
        // solhint-disable-next-line not-rely-on-time
        if (block.timestamp % (generalParameters.withdrawPeriod + generalParameters.safetyPeriod) <
        generalParameters.withdrawPeriod) revert NotSafetyPeriod();
        if (_bountyPercentage > maxBounty)
            revert BountyPercentageHigherThanMaxBounty();
        claimId = keccak256(abi.encodePacked(address(this), nonce++));
        activeClaim = Claim({
            claimId: claimId,
            beneficiary: _beneficiary,
            bountyPercentage: _bountyPercentage,
            committee: msg.sender,
            // solhint-disable-next-line not-rely-on-time
            createdAt: block.timestamp,
            challengedAt: 0
        });

        emit SubmitClaim(
            claimId,
            msg.sender,
            _beneficiary,
            _bountyPercentage,
            _descriptionHash
        );
    }

    /**
    * @notice Called by the arbitrator to challenge a claim for a bounty
    * payout that had been previously submitted by the committee.
    * Can only be called during the challenge period after submission of the
    * claim.
    * @param _claimId The claim ID
    */
    function challengeClaim(bytes32 _claimId) external onlyArbitrator isActiveClaim(_claimId) {
        // solhint-disable-next-line not-rely-on-time
        if (block.timestamp > activeClaim.createdAt + registry.challengePeriod())
            revert ChallengePeriodEnded();
        // solhint-disable-next-line not-rely-on-time
        activeClaim.challengedAt = block.timestamp;
        emit ChallengeClaim(_claimId);
    }

    /**
    * @notice Approve a claim for a bounty submitted by a committee, and
    * pay out bounty to hacker and committee. Also transfer to the 
    * HATVaultsRegistry the part of the bounty that will be swapped to HAT 
    * tokens.
    * If the claim had been previously challenged, this is only callable by
    * the arbitrator. Otherwise, callable by anyone after challengePeriod had
    * passed.
    * @param _claimId The claim ID
    * @param _bountyPercentage The percentage of the vault's balance that will
    * be sent as a bounty. This value will be ignored if the caller is not the
    * arbitrator.
    */
    function approveClaim(bytes32 _claimId, uint256 _bountyPercentage) external nonReentrant isActiveClaim(_claimId) {
        Claim memory claim = activeClaim;
        delete activeClaim;

        if (claim.challengedAt != 0) {
            // solhint-disable-next-line not-rely-on-time
            if (msg.sender != registry.arbitrator() || block.timestamp > claim.challengedAt + registry.challengeTimeOutPeriod())
                revert ChallengedClaimCanOnlyBeApprovedByArbitratorUntilChallengeTimeoutPeriod();
            claim.bountyPercentage = _bountyPercentage;
        } else {
            // solhint-disable-next-line not-rely-on-time
            if (block.timestamp <= claim.createdAt + registry.challengePeriod()) revert UnchallengedClaimCanOnlyBeApprovedAfterChallengePeriod();
        }

        address tokenLock;

        ClaimBounty memory claimBounty = calcClaimBounty(claim.bountyPercentage);

        IERC20 asset = IERC20(asset());
        if (claimBounty.hackerVested > 0) {
            //hacker gets part of bounty to a vesting contract
            tokenLock = tokenLockFactory.createTokenLock(
                address(asset),
                0x000000000000000000000000000000000000dEaD, //this address as owner, so it can do nothing.
                claim.beneficiary,
                claimBounty.hackerVested,
                // solhint-disable-next-line not-rely-on-time
                block.timestamp, //start
                // solhint-disable-next-line not-rely-on-time
                block.timestamp + vestingDuration, //end
                vestingPeriods,
                0, //no release start
                0, //no cliff
                ITokenLock.Revocability.Disabled,
                false
            );
            asset.safeTransfer(tokenLock, claimBounty.hackerVested);
        }

        asset.safeTransfer(claim.beneficiary, claimBounty.hacker);
        asset.safeTransfer(claim.committee, claimBounty.committee);

<<<<<<< HEAD
        asset.safeApprove(address(registry), claimBounty.hackerHatVested + claimBounty.governanceHat);
=======
        // send to the registry the amount of tokens which should be swapped 
        // to HAT so it could call swapAndBurn in a separate tx.
        asset.safeApprove(address(registry), claimBounty.swapAndBurn + claimBounty.hackerHatVested + claimBounty.governanceHat);
>>>>>>> 8d844d62
        registry.addTokensToSwap(
            asset,
            claim.beneficiary,
            claimBounty.hackerHatVested,
            claimBounty.governanceHat
        );

        // emit event before deleting the claim object, bcause we want to read beneficiary and bountyPercentage
        emit ApproveClaim(
            _claimId,
            msg.sender,
            claim.beneficiary,
            claim.bountyPercentage,
            tokenLock,
            claimBounty
        );
    }

    /**
    * @notice Dismiss the active claim for a bounty submitted by a committee.
    * Called either by the arbitrator, or by anyone if the claim is after the challenge timeout period.
    */
    function dismissClaim(bytes32 _claimId) external isActiveClaim(_claimId) {
        Claim memory claim = activeClaim;
        if (claim.challengedAt == 0) revert OnlyCallableIfChallenged();
        // solhint-disable-next-line not-rely-on-time
        if (block.timestamp < claim.challengedAt + registry.challengeTimeOutPeriod() && msg.sender != registry.arbitrator())
            revert OnlyCallableByArbitratorOrAfterChallengeTimeOutPeriod();
        delete activeClaim;

        emit DismissClaim(_claimId);
    }

    /**
    * @dev calculate the specific bounty payout distribution, according to the
    * predefined bounty split and the current bounty percentage
    * @param _bountyPercentage The percentage of the vault's funds to be paid
    * out as bounty
    * @return claimBounty The bounty distribution for this specific claim
    */
    function calcClaimBounty(uint256 _bountyPercentage)
    public
    view
    returns(ClaimBounty memory claimBounty) {
        uint256 totalSupply = totalAssets();
        if (totalSupply == 0) revert VaultBalanceIsZero();
        if (_bountyPercentage > maxBounty)
            revert BountyPercentageHigherThanMaxBounty();
        uint256 totalBountyAmount = totalSupply * _bountyPercentage;
        claimBounty.hackerVested =
        totalBountyAmount * bountySplit.hackerVested
        / (HUNDRED_PERCENT_SQRD);
        claimBounty.hacker =
        totalBountyAmount * bountySplit.hacker
        / (HUNDRED_PERCENT_SQRD);
        claimBounty.committee =
        totalBountyAmount * bountySplit.committee
        / (HUNDRED_PERCENT_SQRD);
        claimBounty.governanceHat =
        totalBountyAmount * bountySplit.governanceHat
        / (HUNDRED_PERCENT_SQRD);
        claimBounty.hackerHatVested =
        totalBountyAmount * bountySplit.hackerHatVested
        / (HUNDRED_PERCENT_SQRD);
    }
}<|MERGE_RESOLUTION|>--- conflicted
+++ resolved
@@ -121,13 +121,9 @@
         asset.safeTransfer(claim.beneficiary, claimBounty.hacker);
         asset.safeTransfer(claim.committee, claimBounty.committee);
 
-<<<<<<< HEAD
+        // send to the registry the amount of tokens which should be swapped 
+        // to HAT so it could call swapAndSend in a separate tx.
         asset.safeApprove(address(registry), claimBounty.hackerHatVested + claimBounty.governanceHat);
-=======
-        // send to the registry the amount of tokens which should be swapped 
-        // to HAT so it could call swapAndBurn in a separate tx.
-        asset.safeApprove(address(registry), claimBounty.swapAndBurn + claimBounty.hackerHatVested + claimBounty.governanceHat);
->>>>>>> 8d844d62
         registry.addTokensToSwap(
             asset,
             claim.beneficiary,
