// SPDX-License-Identifier: MIT
pragma solidity 0.8.14;

import "./Base.sol";

contract Withdraw is Base {
    using SafeERC20Upgradeable for IERC20Upgradeable;

    /**
    * @notice Submit a request to withdraw funds from pool # `_pid`.
    * The request will only be approved if the last action was a deposit or withdrawal or in case the last action was a withdraw request,
    * that the pending period (of `generalParameters.withdrawRequestPendingPeriod`) had ended and the withdraw enable period (of `generalParameters.withdrawRequestEnablePeriod`)
    * had also ended.
    * @param _pid The pool ID
    **/
    function withdrawRequest(uint256 _pid) external {
        // require withdraw to be at least withdrawRequestEnablePeriod+withdrawRequestPendingPeriod since last withdrawwithdrawRequest
        // unless there's been a deposit or withdraw since, in which case withdrawRequest is allowed immediately
        // solhint-disable-next-line not-rely-on-time
        if (block.timestamp <
            withdrawEnableStartTime[_pid][msg.sender] +
                generalParameters.withdrawRequestEnablePeriod)
            revert PendingWithdrawRequestExists();
        // set the withdrawRequests time to be withdrawRequestPendingPeriod from now
        // solhint-disable-next-line not-rely-on-time
        withdrawEnableStartTime[_pid][msg.sender] = block.timestamp + generalParameters.withdrawRequestPendingPeriod;
        emit WithdrawRequest(_pid, msg.sender, withdrawEnableStartTime[_pid][msg.sender]);
    }

    /**
    * @notice Withdraw user's requested share from the pool.
    * The withdrawal will only take place if the user has submitted a withdraw request, and the pending period of
    * `generalParameters.withdrawRequestPendingPeriod` had passed since then, and we are within the period where
    * withdrawal is enabled, meaning `generalParameters.withdrawRequestEnablePeriod` had not passed since the pending period
    * had finished.
    * @param _pid The pool id
    * @param _shares Amount of shares user wants to withdraw
    **/
    function withdraw(uint256 _pid, uint256 _shares) external nonReentrant {
        checkWithdrawAndResetWithdrawEnableStartTime(_pid);
        PoolInfo storage pool = poolInfos[_pid];
        UserInfo storage user = userInfo[_pid][msg.sender];
<<<<<<< HEAD
        if (user.shares < _shares) revert NotEnoughUserBalance();
=======

        require(user.shares >= _shares, "HVE41");
>>>>>>> 204d5291

        updatePool(_pid);

        uint256 pending = ((user.shares * pool.rewardPerShare) / 1e12) - user.rewardDebt;

        if (pending > 0) {
            safeTransferReward(msg.sender, pending, _pid);
        }

        if (_shares > 0) {
            user.shares -= _shares;
            uint256 amountToWithdraw = (_shares * pool.balance) / pool.totalShares;
            uint256 fee = amountToWithdraw * pool.withdrawalFee / HUNDRED_PERCENT;
            pool.balance -= amountToWithdraw;
            pool.totalShares -= _shares;
            safeWithdrawPoolToken(pool.lpToken, amountToWithdraw, fee);
        }

        user.rewardDebt = user.shares * pool.rewardPerShare / 1e12;

        emit Withdraw(msg.sender, _pid, _shares);
    }

    /**
    * @notice Withdraw all user's pool share without claim for reward.
    * The withdrawal will only take place if the user has submitted a withdraw request, and the pending period of
    * `generalParameters.withdrawRequestPendingPeriod` had passed since then, and we are within the period where
    * withdrawal is enabled, meaning `generalParameters.withdrawRequestEnablePeriod` had not passed since the pending period
    * had finished.
    * @param _pid The pool id
    **/
    function emergencyWithdraw(uint256 _pid) external {
        checkWithdrawAndResetWithdrawEnableStartTime(_pid);

        PoolInfo storage pool = poolInfos[_pid];
        UserInfo storage user = userInfo[_pid][msg.sender];
<<<<<<< HEAD
        if (user.shares == 0) revert UserSharesMustBeGreaterThanZero();
        uint256 factoredBalance = user.shares * pool.balance / pool.totalShares;
=======

        require(user.shares > 0, "HVE42");

        uint256 factoredBalance = (user.shares * pool.balance) / pool.totalShares;
        uint256 fee = (factoredBalance * pool.withdrawalFee) / HUNDRED_PERCENT;

>>>>>>> 204d5291
        pool.totalShares -= user.shares;
        pool.balance -= factoredBalance;
        user.shares = 0;
        user.rewardDebt = 0;

        safeWithdrawPoolToken(pool.lpToken, factoredBalance, fee);

        emit EmergencyWithdraw(msg.sender, _pid, factoredBalance);
    }

    // @notice Checks that the sender can perform a withdraw at this time
    // and also sets the withdrawRequest to 0
    function checkWithdrawAndResetWithdrawEnableStartTime(uint256 _pid)
        internal
        noActiveClaims(_pid)
        noSafetyPeriod
    {
        // check that withdrawRequestPendingPeriod had passed
        // solhint-disable-next-line not-rely-on-time
        if (block.timestamp < withdrawEnableStartTime[_pid][msg.sender] ||
        // check that withdrawRequestEnablePeriod had not passed and that the
        // last action was withdrawRequest (and not deposit or withdraw, which
        // reset withdrawRequests[_pid][msg.sender] to 0)
        // solhint-disable-next-line not-rely-on-time
            block.timestamp >
                withdrawEnableStartTime[_pid][msg.sender] +
                generalParameters.withdrawRequestEnablePeriod)
            revert InvalidWithdrawRequest();
        // if all is ok and withdrawal can be made - reset withdrawRequests[_pid][msg.sender] so that another withdrawRequest
        // will have to be made before next withdrawal
        withdrawEnableStartTime[_pid][msg.sender] = 0;
    }

    function safeWithdrawPoolToken(IERC20Upgradeable _lpToken, uint256 _totalAmount, uint256 _fee)
        internal
    {
        if (_fee > 0) {
            _lpToken.safeTransfer(owner(), _fee);
        }
        _lpToken.safeTransfer(msg.sender, _totalAmount - _fee);
    }
}<|MERGE_RESOLUTION|>--- conflicted
+++ resolved
@@ -40,12 +40,8 @@
         checkWithdrawAndResetWithdrawEnableStartTime(_pid);
         PoolInfo storage pool = poolInfos[_pid];
         UserInfo storage user = userInfo[_pid][msg.sender];
-<<<<<<< HEAD
+
         if (user.shares < _shares) revert NotEnoughUserBalance();
-=======
-
-        require(user.shares >= _shares, "HVE41");
->>>>>>> 204d5291
 
         updatePool(_pid);
 
@@ -82,17 +78,10 @@
 
         PoolInfo storage pool = poolInfos[_pid];
         UserInfo storage user = userInfo[_pid][msg.sender];
-<<<<<<< HEAD
         if (user.shares == 0) revert UserSharesMustBeGreaterThanZero();
         uint256 factoredBalance = user.shares * pool.balance / pool.totalShares;
-=======
-
-        require(user.shares > 0, "HVE42");
-
-        uint256 factoredBalance = (user.shares * pool.balance) / pool.totalShares;
         uint256 fee = (factoredBalance * pool.withdrawalFee) / HUNDRED_PERCENT;
 
->>>>>>> 204d5291
         pool.totalShares -= user.shares;
         pool.balance -= factoredBalance;
         user.shares = 0;
