--- conflicted
+++ resolved
@@ -55,16 +55,11 @@
     }
 
      /**
-     * @notice Transfer to the sender their pending share of rewards.
-     * @param _pid The pool id
+      * @notice Transfer to the sender their pending share of rewards.
+      * @param _pid The pool id
      */
-<<<<<<< HEAD
-    function claimReward(uint256 _pid) external nonReentrant {
-        UserInfo memory user = userInfo[_pid][msg.sender];
-=======
-    function claimReward(uint256 _pid) external {
+     function claimReward(uint256 _pid) external nonReentrant {
         updatePool(_pid);
->>>>>>> 08d04825
 
         UserInfo storage user = userInfo[_pid][msg.sender];
         uint256 rewardPerShare = poolInfos[_pid].rewardPerShare;
@@ -98,6 +93,7 @@
 
         emit RewardDepositors(_pid, _amount, lpTokenReceived);
     }
+    
     /**
      * @notice add reward tokens to the hatVaults contrac, to be distributed as rewards
      * The sender of the transaction must have approved the spend before calling this function
