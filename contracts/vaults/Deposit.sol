--- conflicted
+++ resolved
@@ -13,16 +13,10 @@
     * @param _amount Amount of pool's token to deposit. Must be at least `MINIMUM_DEPOSIT`
     **/
     function deposit(uint256 _pid, uint256 _amount) external nonReentrant {
-<<<<<<< HEAD
         if (poolDepositPause[_pid]) revert DepositPaused();
         if (_amount < MINIMUM_DEPOSIT) revert AmountLessThanMinDeposit();
+        
         //clear withdraw request
-=======
-        require(!poolDepositPause[_pid], "HVE26");
-        require(_amount >= MINIMUM_DEPOSIT, "HVE27");
-
-        // clear withdraw request
->>>>>>> 204d5291
         withdrawEnableStartTime[_pid][msg.sender] = 0;
         PoolInfo storage pool = poolInfos[_pid];
         UserInfo storage user = userInfo[_pid][msg.sender];
@@ -70,16 +64,10 @@
      * @param _pid pool id
      * @param _amount amount of pool's native token to add
     */
-<<<<<<< HEAD
     function rewardDepositors(uint256 _pid, uint256 _amount) external {
         if ((poolInfos[_pid].balance + _amount) / MINIMUM_DEPOSIT >
             poolInfos[_pid].totalShares) revert AmountToRewardTooBig();
-=======
-    function rewardDepositors(uint256 _pid, uint256 _amount) external nonReentrant {
-        require((poolInfos[_pid].balance + _amount) / MINIMUM_DEPOSIT < poolInfos[_pid].totalShares,
-        "HVE11");
 
->>>>>>> 204d5291
         uint256 balanceBefore = poolInfos[_pid].lpToken.balanceOf(address(this));
         poolInfos[_pid].lpToken.safeTransferFrom(msg.sender, address(this), _amount);
         uint256 lpTokenReceived = poolInfos[_pid].lpToken.balanceOf(address(this)) - balanceBefore;
