--- conflicted
+++ resolved
@@ -71,11 +71,7 @@
     }
 
     function _claimReward(uint256 _pid, UserInfo memory _user) internal {
-<<<<<<< HEAD
-        require(bountyInfos[_pid].committeeCheckIn, "HVE40");
-=======
         require(poolInfos[_pid].committeeCheckedIn, "HVE40");
->>>>>>> afa2db6a
         updatePool(_pid);
         // if the user already has funds in the pool, give the previous reward
         if (_user.shares > 0) {
