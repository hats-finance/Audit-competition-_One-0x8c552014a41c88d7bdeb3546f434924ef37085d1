// SPDX-License-Identifier: MIT
// Disclaimer https://github.com/hats-finance/hats-contracts/blob/main/DISCLAIMER.md

pragma solidity 0.8.16;


import "./vaults/Claim.sol";
import "./vaults/Deposits.sol";
import "./vaults/Params.sol";
import "./vaults/Withdrawals.sol";


/** @title A HAT vault which holds the funds for a specific project's bug 
* bounties
* @author hats.finance
* @notice The HAT vault can be deposited into in a permissionless maner using
* the vault’s native token. When a bug is submitted and approved, the bounty 
* is paid out using the funds in the vault. Bounties are paid out as a
* percentage of the vault. The percentage is set according to the severity of
* the bug. Vaults have regular safety periods (typically for an hour twice a
* day) which are time for the committee to make decisions.
*
* In addition to the roles defined in the HATVaultsRegistry, every HATVault 
* has the roles:
* Committee - The only address which can submit a claim for a bounty payout
* and set the maximum bounty.
* User - Anyone can deposit the vault's token into the vault and recieve 
* shares for it. Shares represent the user's relative part in the vault, and
* when a bounty is paid out, users lose part of their deposits (based on 
* percentage paid), but keep their share of the vault.
* Users also receive rewards for their deposits, which can be claimed at any
* time.
* To withdraw previously deposited tokens, a user must first send a withdraw
* request, and the withdrawal will be made available after a pending period.
* Withdrawals are not permitted during safety periods or while there is an 
* active claim for a bounty payout.
*
* Bounties are payed out distributed between a few channels, and that 
* distribution is set upon creation (the hacker gets part in direct transfer,
* part in vested reward and part in vested HAT token, part gets rewarded to
* the committee, part gets swapped to HAT token and burned and/or sent to Hats
* governance).
*
* This project is open-source and can be found at:
* https://github.com/hats-finance/hats-contracts
*
* @dev HATVault implements the ERC4626 standard
*/
contract HATVault is Claim, Deposits, Params, Withdrawals {

<<<<<<< HEAD
    /**
    * @dev Deposit funds to the vault. Can only be called if the committee had
    * checked in and deposits are not paused.
    * NOTE: Vaults should not use tokens which do not guarantee that the 
    * amount specified is the amount transferred
    * @param caller Caller of the action (msg.sender)
    * @param receiver Reciever of the shares from the deposit
    * @param assets Amount of vault's token to deposit
    * @param shares Respective amount of shares to be received
    */
=======
    function initialize(
        IRewardController _rewardController,
        uint256 _vestingDuration,
        uint256 _vestingPeriods,
        uint256 _maxBounty,
        BountySplit memory _bountySplit,
        IERC20 _asset,
        address _committee,
        bool _isPaused
    ) external initializer {
        if (_maxBounty > HUNDRED_PERCENT)
            revert MaxBountyCannotBeMoreThanHundredPercent();
        validateSplit(_bountySplit);
        __ERC4626_init(IERC20MetadataUpgradeable(address(_asset)));
        rewardController = _rewardController;
        _setVestingParams(_vestingDuration, _vestingPeriods);
        maxBounty = _maxBounty;
        bountySplit = _bountySplit;
        committee = _committee;
        depositPause = _isPaused;
        HATVaultsRegistry _registry = HATVaultsRegistry(msg.sender);
        registry = _registry;
        __ReentrancyGuard_init();
        tokenLockFactory = _registry.tokenLockFactory();
    }

>>>>>>> b9474779
    function _deposit(
        address caller,
        address receiver,
        uint256 assets,
        uint256 shares
    ) internal override(Deposits, ERC4626Upgradeable) {
        Deposits._deposit(caller, receiver, assets, shares);
    }

    function _beforeTokenTransfer(
        address from,
        address to,
        uint256 amount
    ) internal virtual override {
        if (from == address(0) || to == address(0)) {
            return;
        }
        // Users can only deposit for themselves if withdraw request exists
        if (withdrawEnableStartTime[to] != 0) {
            revert CannotDepositToAnotherUserWithWithdrawRequest();
        }

        checkWithdrawAndResetWithdrawEnableStartTime(from);

        rewardController.updateVaultBalance(to, amount, true);
        rewardController.updateVaultBalance(from, amount, false);
    }

    /** 
    * @notice Withdraw previously deposited funds from the vault.
    * Can only be performed if a withdraw request has been previously
    * submitted, and the pending period had passed, and while the withdraw
    * enabled timeout had not passed. Withdrawals are not permitted during
    * safety periods or while there is an active claim for a bounty payout.
    * @param assets Amount of tokens to withdraw
    * @param receiver Address of receiver of the funds 
    * @param owner Address of owner of the funds 
    * @dev See {IERC4626-withdraw}.
    */
    function withdraw(
        uint256 assets,
        address receiver,
        address owner
    ) public override(Withdrawals, ERC4626Upgradeable) returns (uint256) {
        return Withdrawals.withdraw(assets, receiver, owner);
    }

    /** 
    * @notice Redeem shares in the vault, and withdraw the respective amount
    * of underlying assets.
    * Can only be performed if a withdraw request has been previously
    * submitted, and the pending period had passed, and while the withdraw
    * enabled timeout had not passed. Withdrawals are not permitted during
    * safety periods or while there is an active claim for a bounty payout.
    * @param shares Amount of shares to redeem
    * @param receiver Address of receiver of the funds 
    * @param owner Address of owner of the funds 
    * @dev See {IERC4626-redeem}.
    */
    function redeem(
        uint256 shares,
        address receiver,
        address owner
    ) public override(Withdrawals, ERC4626Upgradeable) returns (uint256) {
        return Withdrawals.redeem(shares, receiver, owner);
    }

    /** @notice See {IERC4626-maxDeposit}. */
    function maxDeposit(address) public view virtual override returns (uint256) {
        return depositPause ? 0 : type(uint256).max;
    }

    /** @notice See {IERC4626-maxMint}. */
    function maxMint(address) public view virtual override returns (uint256) {
        return depositPause ? 0 : type(uint256).max;
    }

    /** @notice See {IERC4626-maxWithdraw}. */
    function maxWithdraw(address owner) public view virtual override returns (uint256) {
        if (activeClaim.createdAt != 0 || !isWithdrawEnabledForUser(owner)) return 0;
        return previewRedeem(balanceOf(owner));
    }

    /** @notice See {IERC4626-maxRedeem}. */
    function maxRedeem(address owner) public view virtual override returns (uint256) {
        if (activeClaim.createdAt != 0 || !isWithdrawEnabledForUser(owner)) return 0;
        return balanceOf(owner);
    }

    /** @notice See {IERC4626-previewWithdraw}. */
    function previewWithdraw(uint256 assets) public view virtual override returns (uint256) {
        uint256 assetsPlusFee = (assets * HUNDRED_PERCENT / (HUNDRED_PERCENT - withdrawalFee));
        return _convertToShares(assetsPlusFee, MathUpgradeable.Rounding.Up);
    }

    /** @notice See {IERC4626-previewRedeem}. */
    function previewRedeem(uint256 shares) public view virtual override returns (uint256) {
        uint256 assets = _convertToAssets(shares, MathUpgradeable.Rounding.Down);
        uint256 fee = assets * withdrawalFee / HUNDRED_PERCENT;
        return assets - fee;
    }
}<|MERGE_RESOLUTION|>--- conflicted
+++ resolved
@@ -48,18 +48,23 @@
 */
 contract HATVault is Claim, Deposits, Params, Withdrawals {
 
-<<<<<<< HEAD
     /**
-    * @dev Deposit funds to the vault. Can only be called if the committee had
-    * checked in and deposits are not paused.
-    * NOTE: Vaults should not use tokens which do not guarantee that the 
-    * amount specified is the amount transferred
-    * @param caller Caller of the action (msg.sender)
-    * @param receiver Reciever of the shares from the deposit
-    * @param assets Amount of vault's token to deposit
-    * @param shares Respective amount of shares to be received
-    */
-=======
+    * @notice Initialize a vault instance
+    * @param _rewardController The reward controller for the vault
+    * @param _vestingDuration Duration of the vesting period of the vault's
+    * token vested part of the bounty
+    * @param _vestingPeriods The number of vesting periods of the vault's token
+    * vested part of the bounty
+    * @param _maxBounty The maximum percentage of the vault that can be paid
+    * out as a bounty
+    * @param _bountySplit The way to split the bounty between the hacker, 
+    * committee and governance.
+    *   Each entry is a number between 0 and `HUNDRED_PERCENT`.
+    *   Total splits should be equal to `HUNDRED_PERCENT`.
+    * @param _asset The vault's native token
+    * @param _committee The address of the vault's committee 
+    * @param _isPaused Whether to initialize the vault with deposits disabled
+    */
     function initialize(
         IRewardController _rewardController,
         uint256 _vestingDuration,
@@ -86,7 +91,16 @@
         tokenLockFactory = _registry.tokenLockFactory();
     }
 
->>>>>>> b9474779
+    /**
+    * @dev Deposit funds to the vault. Can only be called if the committee had
+    * checked in and deposits are not paused.
+    * NOTE: Vaults should not use tokens which do not guarantee that the 
+    * amount specified is the amount transferred
+    * @param caller Caller of the action (msg.sender)
+    * @param receiver Reciever of the shares from the deposit
+    * @param assets Amount of vault's token to deposit
+    * @param shares Respective amount of shares to be received
+    */
     function _deposit(
         address caller,
         address receiver,
