--- conflicted
+++ resolved
@@ -810,11 +810,7 @@
         if (_bountyPercentage > maxBounty)
             revert BountyPercentageHigherThanMaxBounty();
 
-<<<<<<< HEAD
         uint256 _totalBountyAmount = _totalAssets * _bountyPercentage;
-=======
-        uint256 totalBountyAmount = _totalAssets* _bountyPercentage;
->>>>>>> e3183ded
 
         uint256 _governanceHatAmount = _totalBountyAmount.mulDiv(_bountyGovernanceHAT, HUNDRED_PERCENT_SQRD);
         uint256 _hackerHatVestedAmount = _totalBountyAmount.mulDiv(_bountyHackerHATVested, HUNDRED_PERCENT_SQRD);
