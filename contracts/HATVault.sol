// SPDX-License-Identifier: MIT
// Disclaimer https://github.com/hats-finance/hats-contracts/blob/main/DISCLAIMER.md

pragma solidity 0.8.16;

import "@openzeppelin/contracts-upgradeable/security/ReentrancyGuardUpgradeable.sol";
import "@openzeppelin/contracts-upgradeable/access/OwnableUpgradeable.sol";
import "@openzeppelin/contracts-upgradeable/token/ERC20/extensions/ERC4626Upgradeable.sol";
import "@openzeppelin/contracts-upgradeable/token/ERC20/extensions/IERC20MetadataUpgradeable.sol";
import "@openzeppelin/contracts/token/ERC20/utils/SafeERC20.sol";
import "@openzeppelin/contracts/token/ERC20/IERC20.sol";
import "./tokenlock/TokenLockFactory.sol";
import "./interfaces/IHATVault.sol";
import "./interfaces/IRewardController.sol";
import "./HATVaultsRegistry.sol";

/** @title A Hats.finance vault which holds the funds for a specific project's
* bug bounties
* @author Hats.finance
* @notice The HATVault can be deposited into in a permissionless manner using
* the vault’s native token. When a bug is submitted and approved, the bounty 
* is paid out using the funds in the vault. Bounties are paid out as a
* percentage of the vault. The percentage is set according to the severity of
* the bug. Vaults have regular safety periods (typically for an hour twice a
* day) which are time for the committee to make decisions.
*
* In addition to the roles defined in the HATVaultsRegistry, every HATVault 
* has the roles:
* Committee - The only address which can submit a claim for a bounty payout
* and set the maximum bounty.
* User - Anyone can deposit the vault's native token into the vault and 
* recieve shares for it. Shares represent the user's relative part in the
* vault, and when a bounty is paid out, users lose part of their deposits
* (based on percentage paid), but keep their share of the vault.
* Users also receive rewards for their deposits, which can be claimed at any
* time.
* To withdraw previously deposited tokens, a user must first send a withdraw
* request, and the withdrawal will be made available after a pending period.
* Withdrawals are not permitted during safety periods or while there is an 
* active claim for a bounty payout.
*
* Bounties are payed out distributed between a few channels, and that 
* distribution is set upon creation (the hacker gets part in direct transfer,
* part in vested reward and part in vested HAT token, part gets rewarded to
* the committee, part gets swapped to HAT token and burned and/or sent to Hats
* governance).
*
* This project is open-source and can be found at:
* https://github.com/hats-finance/hats-contracts
*/
contract HATVault is IHATVault, ERC4626Upgradeable, OwnableUpgradeable, ReentrancyGuardUpgradeable {
    using SafeERC20 for IERC20;
    using MathUpgradeable for uint256;

    struct Claim {
        bytes32 claimId;
        address beneficiary;
        uint16 bountyPercentage;
        // the address of the committee at the time of the submission, so that this committee will
        // be paid their share of the bounty in case the committee changes before claim approval
        address committee;
        uint32 createdAt;
        uint32 challengedAt;
        uint256 bountyGovernanceHAT;
        uint256 bountyHackerHATVested;
        address arbitrator;
        uint32 challengePeriod;
        uint32 challengeTimeOutPeriod;
        bool arbitratorCanChangeBounty;
    }

    struct PendingMaxBounty {
        uint16 maxBounty;
        uint32 timestamp;
    }

    uint256 public constant MAX_UINT = type(uint256).max;
    uint16 public constant NULL_UINT16 = type(uint16).max;
    uint32 public constant NULL_UINT32 = type(uint32).max;
    address public constant NULL_ADDRESS = 0xFFfFfFffFFfffFFfFFfFFFFFffFFFffffFfFFFfF;
    uint256 public constant HUNDRED_PERCENT = 1e4;
    uint256 public constant HUNDRED_PERCENT_SQRD = 1e8;
    uint256 public constant MAX_BOUNTY_LIMIT = 90e2; // Max bounty can be up to 90%
    uint256 public constant MAX_WITHDRAWAL_FEE = 2e2; // Max fee is 2%
    uint256 public constant MAX_COMMITTEE_BOUNTY = 10e2; // Max committee bounty can be up to 10%

    uint256 public constant MINIMAL_AMOUNT_OF_SHARES = 1e3; // to reduce rounding errors, the number of shares is either 0, or > than this number

    HATVaultsRegistry public registry;
    ITokenLockFactory public tokenLockFactory;

    Claim public activeClaim;

    IRewardController[] public rewardControllers;

    IHATVault.BountySplit public bountySplit;
    uint16 public maxBounty;
    uint32 public vestingDuration;
    uint32 public vestingPeriods;
    address public committee;

    bool public committeeCheckedIn;
    bool public depositPause;
    uint256 public withdrawalFee;

    uint256 internal nonce;

    PendingMaxBounty public pendingMaxBounty;


    // Time of when withdrawal period starts for every user that has an
    // active withdraw request. (time when last withdraw request pending 
    // period ended, or 0 if last action was deposit or withdraw)
    mapping(address => uint256) public withdrawEnableStartTime;

    // the percentage of the total bounty to be swapped to HATs and sent to governance (out of {HUNDRED_PERCENT})
    uint16 internal bountyGovernanceHAT;
    // the percentage of the total bounty to be swapped to HATs and sent to the hacker via vesting contract (out of {HUNDRED_PERCENT})
    uint16 internal bountyHackerHATVested;

    // address of the arbitrator - which can dispute claims and override the committee's decisions
    address internal arbitrator;
    // time during which a claim can be challenged by the arbitrator
    uint32 internal challengePeriod;
    // time after which a challenged claim is automatically dismissed
    uint32 internal challengeTimeOutPeriod;
    // whether the arbitrator can change bounty of claims
    ArbitratorCanChangeBounty internal arbitratorCanChangeBounty;

    bool private _isEmergencyWithdraw;
    bool private _vaultDestroyed;

    modifier onlyRegistryOwner() {
        if (registry.owner() != msg.sender) revert OnlyRegistryOwner();
        _;
    }

    modifier onlyFeeSetter() {
        if (registry.feeSetter() != msg.sender) revert OnlyFeeSetter();
        _;
    }

    modifier onlyCommittee() {
        if (committee != msg.sender) revert OnlyCommittee();
        _;
    }

    modifier notEmergencyPaused() {
        if (registry.isEmergencyPaused()) revert SystemInEmergencyPause();
        _;
    }

    modifier noSafetyPeriod() {
        uint256 _withdrawPeriod = registry.getWithdrawPeriod();
        // disable withdraw for safetyPeriod (e.g 1 hour) after each withdrawPeriod(e.g 11 hours)
        // solhint-disable-next-line not-rely-on-time
        if (block.timestamp % (_withdrawPeriod + registry.getSafetyPeriod()) >= _withdrawPeriod)
            revert SafetyPeriod();
        _;
    }

    modifier noActiveClaim() {
        if (activeClaim.createdAt != 0) revert ActiveClaimExists();
        _;
    }

    modifier isActiveClaim(bytes32 _claimId) {
        if (activeClaim.createdAt == 0) revert NoActiveClaimExists();
        if (activeClaim.claimId != _claimId) revert ClaimIdIsNotActive();
        _;
    }

    /** @notice See {IHATVault-initialize}. */
    function initialize(IHATVault.VaultInitParams calldata _params) external initializer {
        if (_params.maxBounty > MAX_BOUNTY_LIMIT && _params.maxBounty != HUNDRED_PERCENT)
            revert MaxBountyCannotBeMoreThanMaxBountyLimit();
        _validateSplit(_params.bountySplit);
        __ERC20_init(string.concat("Hats Vault ", _params.name), string.concat("HAT", _params.symbol));
        __ERC4626_init(IERC20MetadataUpgradeable(address(_params.asset)));
        rewardControllers = _params.rewardControllers;
        _setVestingParams(_params.vestingDuration, _params.vestingPeriods);
        HATVaultsRegistry _registry = HATVaultsRegistry(msg.sender);
        maxBounty = _params.maxBounty;
        bountySplit = _params.bountySplit;
        committee = _params.committee;
        depositPause = _params.isPaused;
        registry = _registry;
        __ReentrancyGuard_init();
        _transferOwnership(_params.owner);
        tokenLockFactory = _registry.tokenLockFactory();

        // Set vault to use default registry values where applicable
        arbitrator = NULL_ADDRESS;
        bountyGovernanceHAT = NULL_UINT16;
        bountyHackerHATVested = NULL_UINT16;
        arbitratorCanChangeBounty = ArbitratorCanChangeBounty.DEFAULT;
        challengePeriod = NULL_UINT32;
        challengeTimeOutPeriod = NULL_UINT32;

        emit SetVaultDescription(_params.descriptionHash);
    }


    /* ---------------------------------- Claim --------------------------------------- */

    /** @notice See {IHATVault-submitClaim}. */
    function submitClaim(address _beneficiary, uint16 _bountyPercentage, string calldata _descriptionHash)
        external onlyCommittee noActiveClaim notEmergencyPaused returns (bytes32 claimId) {
        HATVaultsRegistry _registry = registry;
        uint256 withdrawPeriod = _registry.getWithdrawPeriod();
        // require we are in safetyPeriod
        // solhint-disable-next-line not-rely-on-time
        if (block.timestamp % (withdrawPeriod + _registry.getSafetyPeriod()) < withdrawPeriod)
            revert NotSafetyPeriod();
        if (_bountyPercentage > maxBounty)
            revert BountyPercentageHigherThanMaxBounty();
<<<<<<< HEAD
        if (maxBounty == HUNDRED_PERCENT && _bountyPercentage != HUNDRED_PERCENT && _bountyPercentage > MAX_BOUNTY_LIMIT)
            revert PayoutMustBeUpToMaxBountyLimitOrHundredPercent();
=======
        if (maxBounty == HUNDRED_PERCENT && _bountyPercentage > MAX_BOUNTY_LIMIT && _bountyPercentage != HUNDRED_PERCENT)
            revert PayoutMustBeHundredPercent();
>>>>>>> 23d04ada
        claimId = keccak256(abi.encodePacked(address(this), ++nonce));
        activeClaim = Claim({
            claimId: claimId,
            beneficiary: _beneficiary,
            bountyPercentage: _bountyPercentage,
            committee: msg.sender,
            // solhint-disable-next-line not-rely-on-time
            createdAt: uint32(block.timestamp),
            challengedAt: 0,
            bountyGovernanceHAT: getBountyGovernanceHAT(),
            bountyHackerHATVested: getBountyHackerHATVested(),
            arbitrator: getArbitrator(),
            challengePeriod: getChallengePeriod(),
            challengeTimeOutPeriod: getChallengeTimeOutPeriod(),
            arbitratorCanChangeBounty: getArbitratorCanChangeBounty()
        });

        emit SubmitClaim(
            claimId,
            msg.sender,
            _beneficiary,
            _bountyPercentage,
            _descriptionHash
        );
    }

    function challengeClaim(bytes32 _claimId) external isActiveClaim(_claimId) {
        if (msg.sender != activeClaim.arbitrator && msg.sender != registry.owner())
            revert OnlyArbitratorOrRegistryOwner();
        // solhint-disable-next-line not-rely-on-time
        if (block.timestamp >= activeClaim.createdAt + activeClaim.challengePeriod)
            revert ChallengePeriodEnded();
        if (activeClaim.challengedAt != 0) {
            revert ClaimAlreadyChallenged();
        } 
        // solhint-disable-next-line not-rely-on-time
        activeClaim.challengedAt = uint32(block.timestamp);
        emit ChallengeClaim(_claimId);
    }

    /** @notice See {IHATVault-approveClaim}. */
    function approveClaim(bytes32 _claimId, uint16 _bountyPercentage) external nonReentrant isActiveClaim(_claimId) {
        Claim memory _claim = activeClaim;
        delete activeClaim;
        
        
        // solhint-disable-next-line not-rely-on-time
        if (block.timestamp >= _claim.createdAt + _claim.challengePeriod + _claim.challengeTimeOutPeriod) {
            // cannot approve an expired claim
            revert ClaimExpired();
        } 
        if (_claim.challengedAt != 0) {
            // the claim was challenged, and only the arbitrator can approve it, within the timeout period
            if (
                msg.sender != _claim.arbitrator ||
                // solhint-disable-next-line not-rely-on-time
                block.timestamp >= _claim.challengedAt + _claim.challengeTimeOutPeriod
            )
                revert ChallengedClaimCanOnlyBeApprovedByArbitratorUntilChallengeTimeoutPeriod();
            // the arbitrator can update the bounty if needed
            if (_claim.arbitratorCanChangeBounty && _bountyPercentage != 0) {
                _claim.bountyPercentage = _bountyPercentage;
            }
        } else {
            // the claim can be approved by anyone if the challengePeriod passed without a challenge
            if (
                // solhint-disable-next-line not-rely-on-time
                block.timestamp <= _claim.createdAt + _claim.challengePeriod
            ) 
                revert UnchallengedClaimCanOnlyBeApprovedAfterChallengePeriod();
        }

        if (_claim.bountyPercentage == HUNDRED_PERCENT) {
            depositPause = true;
            _vaultDestroyed = true;
            emit VaultDestroyed();
        }

        address tokenLock;

        IHATVault.ClaimBounty memory claimBounty = _calcClaimBounty(
            _claim.bountyPercentage,
            _claim.bountyGovernanceHAT,
            _claim.bountyHackerHATVested
        );

        IERC20 _asset = IERC20(asset());
        if (claimBounty.hackerVested > 0) {
            //hacker gets part of bounty to a vesting contract
            tokenLock = tokenLockFactory.createTokenLock(
                address(_asset),
                0x0000000000000000000000000000000000000000, //this address as owner, so it can do nothing.
                _claim.beneficiary,
                claimBounty.hackerVested,
                // solhint-disable-next-line not-rely-on-time
                block.timestamp, //start
                // solhint-disable-next-line not-rely-on-time
                block.timestamp + vestingDuration, //end
                vestingPeriods,
                0, //no release start
                0, //no cliff
                ITokenLock.Revocability.Disabled,
                false
            );
            _asset.safeTransfer(tokenLock, claimBounty.hackerVested);
        }

        _asset.safeTransfer(_claim.beneficiary, claimBounty.hacker);
        _asset.safeTransfer(_claim.committee, claimBounty.committee);

        // send to the registry the amount of tokens which should be swapped 
        // to HAT so it could call swapAndSend in a separate tx.
        HATVaultsRegistry _registry = registry;
        _asset.safeApprove(address(_registry), claimBounty.hackerHatVested + claimBounty.governanceHat);
        _registry.addTokensToSwap(
            _asset,
            _claim.beneficiary,
            claimBounty.hackerHatVested,
            claimBounty.governanceHat
        );

        // make sure to reset approval
        _asset.safeApprove(address(_registry), 0);

        emit ApproveClaim(
            _claimId,
            msg.sender,
            _claim.beneficiary,
            _claim.bountyPercentage,
            tokenLock,
            claimBounty
        );
    }

    /** @notice See {IHATVault-dismissClaim}. */
    function dismissClaim(bytes32 _claimId) external isActiveClaim(_claimId) {
        uint256 _challengeTimeOutPeriod = activeClaim.challengeTimeOutPeriod;
        uint256 _challengedAt = activeClaim.challengedAt;
        // solhint-disable-next-line not-rely-on-time
        if (block.timestamp <= activeClaim.createdAt + activeClaim.challengePeriod + _challengeTimeOutPeriod) {
            if (_challengedAt == 0) revert OnlyCallableIfChallenged();
            if (
                // solhint-disable-next-line not-rely-on-time
                block.timestamp <= _challengedAt + _challengeTimeOutPeriod && 
                msg.sender != activeClaim.arbitrator
            ) revert OnlyCallableByArbitratorOrAfterChallengeTimeOutPeriod();
        } // else the claim is expired and should be dismissed
        delete activeClaim;

        emit DismissClaim(_claimId);
    }
    /* -------------------------------------------------------------------------------- */

    /* ---------------------------------- Params -------------------------------------- */

    /** @notice See {IHATVault-setCommittee}. */
    function setCommittee(address _committee) external {
        // vault owner can update committee only if committee was not checked in yet.
        if (msg.sender == owner() && committee != msg.sender) {
            if (committeeCheckedIn)
                revert CommitteeAlreadyCheckedIn();
        } else {
            if (committee != msg.sender) revert OnlyCommittee();
        }

        committee = _committee;

        emit SetCommittee(_committee);
    }

    /** @notice See {IHATVault-setVestingParams}. */
    function setVestingParams(uint32 _duration, uint32 _periods) external onlyOwner {
        _setVestingParams(_duration, _periods);
    }

    /** @notice See {IHATVault-setBountySplit}. */
    function setBountySplit(IHATVault.BountySplit calldata _bountySplit) external onlyOwner noActiveClaim noSafetyPeriod {
        _validateSplit(_bountySplit);
        bountySplit = _bountySplit;
        emit SetBountySplit(_bountySplit);
    }

    /** @notice See {IHATVault-setWithdrawalFee}. */
    function setWithdrawalFee(uint256 _fee) external onlyFeeSetter {
        if (_fee > MAX_WITHDRAWAL_FEE) revert WithdrawalFeeTooBig();
        withdrawalFee = _fee;
        emit SetWithdrawalFee(_fee);
    }

    /** @notice See {IHATVault-committeeCheckIn}. */
    function committeeCheckIn() external onlyCommittee {
        committeeCheckedIn = true;
        emit CommitteeCheckedIn();
    }

    /** @notice See {IHATVault-setPendingMaxBounty}. */
    function setPendingMaxBounty(uint16 _maxBounty) external onlyOwner noActiveClaim {
        if (_maxBounty > MAX_BOUNTY_LIMIT && _maxBounty != HUNDRED_PERCENT)
            revert MaxBountyCannotBeMoreThanMaxBountyLimit();
        pendingMaxBounty.maxBounty = _maxBounty;
        // solhint-disable-next-line not-rely-on-time
        pendingMaxBounty.timestamp = uint32(block.timestamp);
        emit SetPendingMaxBounty(_maxBounty);
    }

    /** @notice See {IHATVault-setMaxBounty}. */
    function setMaxBounty() external onlyOwner noActiveClaim {
        PendingMaxBounty memory _pendingMaxBounty = pendingMaxBounty;
        if (_pendingMaxBounty.timestamp == 0) revert NoPendingMaxBounty();

        // solhint-disable-next-line not-rely-on-time
        if (block.timestamp - _pendingMaxBounty.timestamp < registry.getSetMaxBountyDelay())
            revert DelayPeriodForSettingMaxBountyHadNotPassed();

        uint16 _maxBounty = pendingMaxBounty.maxBounty;
        maxBounty = _maxBounty;
        delete pendingMaxBounty;
        emit SetMaxBounty(_maxBounty);
    }

    /** @notice See {IHATVault-setDepositPause}. */
    function setDepositPause(bool _depositPause) external onlyOwner {
        if (_vaultDestroyed)
            revert CannotUnpauseDestroyedVault();
        depositPause = _depositPause;
        emit SetDepositPause(_depositPause);
    }

    /** @notice See {IHATVault-setVaultDescription}. */
    function setVaultDescription(string calldata _descriptionHash) external onlyRegistryOwner {
        emit SetVaultDescription(_descriptionHash);
    }

    /** @notice See {IHATVault-addRewardController}. */
    function addRewardController(IRewardController _rewardController) external onlyRegistryOwner noActiveClaim {
        for (uint256 i = 0; i < rewardControllers.length;) { 
            if (_rewardController == rewardControllers[i]) revert DuplicatedRewardController();
            unchecked { ++i; }
        }
        rewardControllers.push(_rewardController);
        emit AddRewardController(_rewardController);
    }
    
    /** @notice See {IHATVault-setHATBountySplit}. */
    function setHATBountySplit(uint16 _bountyGovernanceHAT, uint16 _bountyHackerHATVested) external onlyRegistryOwner {
        bountyGovernanceHAT = _bountyGovernanceHAT;
        bountyHackerHATVested = _bountyHackerHATVested;

        registry.validateHATSplit(getBountyGovernanceHAT(), getBountyHackerHATVested());

        emit SetHATBountySplit(_bountyGovernanceHAT, _bountyHackerHATVested);
    }

    /** @notice See {IHATVault-setArbitrator}. */
    function setArbitrator(address _arbitrator) external onlyRegistryOwner {
        arbitrator = _arbitrator;
        emit SetArbitrator(_arbitrator);
    }

    /** @notice See {IHATVault-setChallengePeriod}. */
    function setChallengePeriod(uint32 _challengePeriod) external onlyRegistryOwner {
        if (_challengePeriod != NULL_UINT32) {
            registry.validateChallengePeriod(_challengePeriod);
        }

        challengePeriod = _challengePeriod;
        
        emit SetChallengePeriod(_challengePeriod);
    }

    /** @notice See {IHATVault-setChallengeTimeOutPeriod}. */
    function setChallengeTimeOutPeriod(uint32 _challengeTimeOutPeriod) external onlyRegistryOwner {
        if (_challengeTimeOutPeriod != NULL_UINT32) {
            registry.validateChallengeTimeOutPeriod(_challengeTimeOutPeriod);
        }

        challengeTimeOutPeriod = _challengeTimeOutPeriod;
        
        emit SetChallengeTimeOutPeriod(_challengeTimeOutPeriod);
    }

    /** @notice See {IHATVault-setArbitratorCanChangeBounty}. */
    function setArbitratorCanChangeBounty(ArbitratorCanChangeBounty _arbitratorCanChangeBounty) external onlyRegistryOwner {
        arbitratorCanChangeBounty = _arbitratorCanChangeBounty;
        emit SetArbitratorCanChangeBounty(_arbitratorCanChangeBounty);
    }

    /* -------------------------------------------------------------------------------- */

    /* ---------------------------------- Vault --------------------------------------- */

    /** @notice See {IHATVault-withdrawRequest}. */
    function withdrawRequest() external nonReentrant {
        // set the withdrawEnableStartTime time to be withdrawRequestPendingPeriod from now
        // solhint-disable-next-line not-rely-on-time
        uint256 _withdrawEnableStartTime = block.timestamp + registry.getWithdrawRequestPendingPeriod();
        address msgSender = _msgSender();
        withdrawEnableStartTime[msgSender] = _withdrawEnableStartTime;
        emit WithdrawRequest(msgSender, _withdrawEnableStartTime);
    }

    /** @notice See {IHATVault-withdrawAndClaim}. */
    function withdrawAndClaim(uint256 assets, address receiver, address owner) external returns (uint256 shares) {
        shares = withdraw(assets, receiver, owner);
        for (uint256 i = 0; i < rewardControllers.length;) { 
            rewardControllers[i].claimReward(address(this), owner);
            unchecked { ++i; }
        }
    }

    /** @notice See {IHATVault-redeemAndClaim}. */
    function redeemAndClaim(uint256 shares, address receiver, address owner) external returns (uint256 assets) {
        assets = redeem(shares, receiver, owner);
        for (uint256 i = 0; i < rewardControllers.length;) { 
            rewardControllers[i].claimReward(address(this), owner);
            unchecked { ++i; }
        }
    }

    /** @notice See {IHATVault-emergencyWithdraw}. */
    function emergencyWithdraw(address receiver) external returns (uint256 assets) {
        _isEmergencyWithdraw = true;
        address msgSender = _msgSender();
        assets = redeem(balanceOf(msgSender), receiver, msgSender);
        _isEmergencyWithdraw = false;
    }

    /** @notice See {IHATVault-withdraw}. */
    function withdraw(uint256 assets, address receiver, address owner) 
        public override(IHATVault, ERC4626Upgradeable) virtual returns (uint256) {
        (uint256 _shares, uint256 _fee) = previewWithdrawAndFee(assets);
        _withdraw(_msgSender(), receiver, owner, assets, _shares, _fee);

        return _shares;
    }

    /** @notice See {IHATVault-redeem}. */
    function redeem(uint256 shares, address receiver, address owner) 
        public override(IHATVault, ERC4626Upgradeable) virtual returns (uint256) {
        (uint256 _assets, uint256 _fee) = previewRedeemAndFee(shares);
        _withdraw(_msgSender(), receiver, owner, _assets, shares, _fee);

        return _assets;
    }

    /** @notice See {IHATVault-deposit}. */
    function deposit(uint256 assets, address receiver) public override(IHATVault, ERC4626Upgradeable) virtual returns (uint256) {
        return super.deposit(assets, receiver);
    }

    /** @notice See {IHATVault-withdraw}. */
    function withdraw(uint256 assets, address receiver, address owner, uint256 maxShares) public virtual returns (uint256) {
        uint256 shares = withdraw(assets, receiver, owner);
        if (shares > maxShares) revert WithdrawSlippageProtection();
        return shares;
    }

    /** @notice See {IHATVault-redeem}. */
    function redeem(uint256 shares, address receiver, address owner, uint256 minAssets) public virtual returns (uint256) {
        uint256 assets = redeem(shares, receiver, owner);
        if (assets < minAssets) revert RedeemSlippageProtection();
        return assets;
    }

    /** @notice See {IHATVault-withdrawAndClaim}. */
    function withdrawAndClaim(uint256 assets, address receiver, address owner, uint256 maxShares) external returns (uint256 shares) {
        shares = withdraw(assets, receiver, owner, maxShares);
        for (uint256 i = 0; i < rewardControllers.length;) { 
            rewardControllers[i].claimReward(address(this), owner);
            unchecked { ++i; }
        }
    }

    /** @notice See {IHATVault-redeemAndClaim}. */
    function redeemAndClaim(uint256 shares, address receiver, address owner, uint256 minAssets) external returns (uint256 assets) {
        assets = redeem(shares, receiver, owner, minAssets);
        for (uint256 i = 0; i < rewardControllers.length;) { 
            rewardControllers[i].claimReward(address(this), owner);
            unchecked { ++i; }
        }
    }

    /** @notice See {IHATVault-deposit}. */
    function deposit(uint256 assets, address receiver, uint256 minShares) external virtual returns (uint256) {
        uint256 shares = deposit(assets, receiver);
        if (shares < minShares) revert DepositSlippageProtection();
        return shares;
    }

    /** @notice See {IHATVault-mint}. */
    function mint(uint256 shares, address receiver, uint256 maxAssets) external virtual returns (uint256) {
        uint256 assets = mint(shares, receiver);
        if (assets > maxAssets) revert MintSlippageProtection();
        return assets;
    }

    /** @notice See {IERC4626Upgradeable-maxDeposit}. */
    function maxDeposit(address) public view virtual override(IERC4626Upgradeable, ERC4626Upgradeable) returns (uint256) {
        return depositPause ? 0 : MAX_UINT;
    }

    /** @notice See {IERC4626Upgradeable-maxMint}. */
    function maxMint(address) public view virtual override(IERC4626Upgradeable, ERC4626Upgradeable) returns (uint256) {
        return depositPause ? 0 : MAX_UINT;
    }

    /** @notice See {IERC4626Upgradeable-maxWithdraw}. */
    function maxWithdraw(address owner) public view virtual override(IERC4626Upgradeable, ERC4626Upgradeable) returns (uint256) {
        if (activeClaim.createdAt != 0 || !_isWithdrawEnabledForUser(owner)) return 0;
        return previewRedeem(balanceOf(owner));
    }

    /** @notice See {IERC4626Upgradeable-maxRedeem}. */
    function maxRedeem(address owner) public view virtual override(IERC4626Upgradeable, ERC4626Upgradeable) returns (uint256) {
        if (activeClaim.createdAt != 0 || !_isWithdrawEnabledForUser(owner)) return 0;
        return balanceOf(owner);
    }

    /** @notice See {IERC4626Upgradeable-previewWithdraw}. */
    function previewWithdraw(uint256 assets) public view virtual override(IERC4626Upgradeable, ERC4626Upgradeable) returns (uint256 shares) {
        (shares,) = previewWithdrawAndFee(assets);
    }

    /** @notice See {IERC4626Upgradeable-previewRedeem}. */
    function previewRedeem(uint256 shares) public view virtual override(IERC4626Upgradeable, ERC4626Upgradeable) returns (uint256 assets) {
        (assets,) = previewRedeemAndFee(shares);
    }

    /** @notice See {IHATVault-previewWithdrawAndFee}. */
    function previewWithdrawAndFee(uint256 assets) public view returns (uint256 shares, uint256 fee) {
        uint256 _withdrawalFee = withdrawalFee;
        fee = assets.mulDiv(_withdrawalFee, (HUNDRED_PERCENT - _withdrawalFee));
        shares = _convertToShares(assets + fee, MathUpgradeable.Rounding.Up);
    }

    /** @notice See {IHATVault-previewRedeemAndFee}. */
    function previewRedeemAndFee(uint256 shares) public view returns (uint256 assets, uint256 fee) {
        uint256 _assetsPlusFee = _convertToAssets(shares, MathUpgradeable.Rounding.Down);
        fee = _assetsPlusFee.mulDiv(withdrawalFee, HUNDRED_PERCENT);
        unchecked { // fee will always be maximun 20% of _assetsPlusFee
            assets = _assetsPlusFee - fee;
        }
    }

    /* -------------------------------------------------------------------------------- */

    /* --------------------------------- Getters -------------------------------------- */

    /** @notice See {IHATVault-getBountyGovernanceHAT}. */
    function getBountyGovernanceHAT() public view returns(uint16) {
        uint16 _bountyGovernanceHAT = bountyGovernanceHAT;
        if (_bountyGovernanceHAT != NULL_UINT16) {
            return _bountyGovernanceHAT;
        } else {
            return registry.defaultBountyGovernanceHAT();
        }
    }

    /** @notice See {IHATVault-getBountyHackerHATVested}. */
    function getBountyHackerHATVested() public view returns(uint16) {
        uint16 _bountyHackerHATVested = bountyHackerHATVested;
        if (_bountyHackerHATVested != NULL_UINT16) {
            return _bountyHackerHATVested;
        } else {
            return registry.defaultBountyHackerHATVested();
        }
    }

    /** @notice See {IHATVault-getArbitrator}. */
    function getArbitrator() public view returns(address) {
        address _arbitrator = arbitrator;
        if (_arbitrator != NULL_ADDRESS) {
            return _arbitrator;
        } else {
            return registry.defaultArbitrator();
        }
    }

    /** @notice See {IHATVault-getChallengePeriod}. */
    function getChallengePeriod() public view returns(uint32) {
        uint32 _challengePeriod = challengePeriod;
        if (_challengePeriod != NULL_UINT32) {
            return _challengePeriod;
        } else {
            return registry.defaultChallengePeriod();
        }
    }

    /** @notice See {IHATVault-getChallengeTimeOutPeriod}. */
    function getChallengeTimeOutPeriod() public view returns(uint32) {
        uint32 _challengeTimeOutPeriod = challengeTimeOutPeriod;
        if (_challengeTimeOutPeriod != NULL_UINT32) {
            return _challengeTimeOutPeriod;
        } else {
            return registry.defaultChallengeTimeOutPeriod();
        }
    }

    /** @notice See {IHATVault-getArbitratorCanChangeBounty}. */
    function getArbitratorCanChangeBounty() public view returns(bool) {
        ArbitratorCanChangeBounty _arbitratorCanChangeBounty = arbitratorCanChangeBounty;
        if (_arbitratorCanChangeBounty != ArbitratorCanChangeBounty.DEFAULT) {
            return _arbitratorCanChangeBounty == ArbitratorCanChangeBounty.YES;
        } else {
            return registry.defaultArbitratorCanChangeBounty();
        }
    }

    /* -------------------------------------------------------------------------------- */

    /* --------------------------------- Helpers -------------------------------------- */

    /**
    * @dev Deposit funds to the vault. Can only be called if the committee had
    * checked in and deposits are not paused.
    * @param caller Caller of the action (msg.sender)
    * @param receiver Reciever of the shares from the deposit
    * @param assets Amount of vault's native token to deposit
    * @param shares Respective amount of shares to be received
    */
    function _deposit(
        address caller,
        address receiver,
        uint256 assets,
        uint256 shares
    ) internal override virtual nonReentrant {
        if (!committeeCheckedIn)
            revert CommitteeNotCheckedInYet();
        if (receiver == caller && withdrawEnableStartTime[receiver] != 0 ) {
            // clear withdraw request if caller deposits in her own account
            withdrawEnableStartTime[receiver] = 0;
        }

        super._deposit(caller, receiver, assets, shares);
    }

    // amount of shares correspond with assets + fee
    function _withdraw(
        address _caller,
        address _receiver,
        address _owner,
        uint256 _assets,
        uint256 _shares,
        uint256 _fee
    ) internal nonReentrant {
        if (_assets == 0) revert WithdrawMustBeGreaterThanZero();
        if (_caller != _owner) {
            _spendAllowance(_owner, _caller, _shares);
        }

        _burn(_owner, _shares);

        IERC20 _asset = IERC20(asset());
        if (_fee > 0) {
            _asset.safeTransfer(registry.owner(), _fee);
        }
        _asset.safeTransfer(_receiver, _assets);

        emit Withdraw(_caller, _receiver, _owner, _assets, _shares);
    }

    function _beforeTokenTransfer(
        address _from,
        address _to,
        uint256 _amount
    ) internal virtual override {
        if (_amount == 0) revert AmountCannotBeZero();
        if (_from == _to) revert CannotTransferToSelf();
        // deposit/mint/transfer
        if (_to != address(0)) {
            HATVaultsRegistry  _registry = registry;
            if (_registry.isEmergencyPaused()) revert SystemInEmergencyPause();
            // Cannot transfer or mint tokens to a user for which an active withdraw request exists
            // because then we would need to reset their withdraw request
            uint256 _withdrawEnableStartTime = withdrawEnableStartTime[_to];
            if (_withdrawEnableStartTime != 0) {
                // solhint-disable-next-line not-rely-on-time
                if (block.timestamp <= _withdrawEnableStartTime + _registry.getWithdrawRequestEnablePeriod())
                    revert CannotTransferToAnotherUserWithActiveWithdrawRequest();
            }

            for (uint256 i = 0; i < rewardControllers.length;) { 
                rewardControllers[i].commitUserBalance(_to, _amount, true);
                unchecked { ++i; }
            }
        }
        // withdraw/redeem/transfer
        if (_from != address(0)) {
            if (_amount > maxRedeem(_from)) revert RedeemMoreThanMax();
            // if all is ok and withdrawal can be made - 
            // reset withdrawRequests[_pid][msg.sender] so that another withdrawRequest
            // will have to be made before next withdrawal
            withdrawEnableStartTime[_from] = 0;

            if (!_isEmergencyWithdraw) {
                for (uint256 i = 0; i < rewardControllers.length;) { 
                    rewardControllers[i].commitUserBalance(_from, _amount, false);
                    unchecked { ++i; }
                }
            }
        }
    }

    function _afterTokenTransfer(address, address, uint256) internal virtual override {
        if (totalSupply() > 0 && totalSupply() < MINIMAL_AMOUNT_OF_SHARES) {
          revert AmountOfSharesMustBeMoreThanMinimalAmount();
        }
    }

    function _setVestingParams(uint32 _duration, uint32 _periods) internal {
        if (_duration > 120 days) revert VestingDurationTooLong();
        if (_periods == 0) revert VestingPeriodsCannotBeZero();
        if (_duration < _periods) revert VestingDurationSmallerThanPeriods();
        vestingDuration = _duration;
        vestingPeriods = _periods;
        emit SetVestingParams(_duration, _periods);
    }

    /**
    * @dev Checks that the given user can perform a withdraw at this time
    * @param _user Address of the user to check
    */
    function _isWithdrawEnabledForUser(address _user)
        internal view
        returns(bool)
    {
        HATVaultsRegistry _registry = registry;
        uint256 _withdrawPeriod = _registry.getWithdrawPeriod();
        // disable withdraw for safetyPeriod (e.g 1 hour) after each withdrawPeriod (e.g 11 hours)
        // solhint-disable-next-line not-rely-on-time
        if (block.timestamp % (_withdrawPeriod + _registry.getSafetyPeriod()) >= _withdrawPeriod)
            return false;
        // check that withdrawRequestPendingPeriod had passed
        uint256 _withdrawEnableStartTime = withdrawEnableStartTime[_user];
        // solhint-disable-next-line not-rely-on-time
        return (block.timestamp >= _withdrawEnableStartTime &&
        // check that withdrawRequestEnablePeriod had not passed and that the
        // last action was withdrawRequest (and not deposit or withdraw, which
        // reset withdrawRequests[_user] to 0)
        // solhint-disable-next-line not-rely-on-time
            block.timestamp <= _withdrawEnableStartTime + _registry.getWithdrawRequestEnablePeriod());
    }

    /**
    * @dev calculate the specific bounty payout distribution, according to the
    * predefined bounty split and the given bounty percentage
    * @param _bountyPercentage The percentage of the vault's funds to be paid
    * out as bounty
    * @param _bountyGovernanceHAT The bountyGovernanceHAT at the time the claim was submitted
    * @param _bountyHackerHATVested The bountyHackerHATVested at the time the claim was submitted
    * @return claimBounty The bounty distribution for this specific claim
    */
    function _calcClaimBounty(
        uint256 _bountyPercentage,
        uint256 _bountyGovernanceHAT,
        uint256 _bountyHackerHATVested
    ) internal view returns(IHATVault.ClaimBounty memory claimBounty) {
        uint256 _totalAssets = totalAssets();
        if (_totalAssets == 0) {
          return claimBounty;
        }
        if (_bountyPercentage > maxBounty)
            revert BountyPercentageHigherThanMaxBounty();
        if (maxBounty == HUNDRED_PERCENT && _bountyPercentage != HUNDRED_PERCENT && _bountyPercentage > MAX_BOUNTY_LIMIT)
            revert PayoutMustBeUpToMaxBountyLimitOrHundredPercent();

        uint256 _totalBountyAmount = _totalAssets * _bountyPercentage;

        uint256 _governanceHatAmount = _totalBountyAmount.mulDiv(_bountyGovernanceHAT, HUNDRED_PERCENT_SQRD);
        uint256 _hackerHatVestedAmount = _totalBountyAmount.mulDiv(_bountyHackerHATVested, HUNDRED_PERCENT_SQRD);

        _totalBountyAmount -= (_governanceHatAmount + _hackerHatVestedAmount) * HUNDRED_PERCENT;

        claimBounty.governanceHat = _governanceHatAmount;
        claimBounty.hackerHatVested = _hackerHatVestedAmount;

        uint256 _hackerVestedAmount = _totalBountyAmount.mulDiv(bountySplit.hackerVested, HUNDRED_PERCENT_SQRD);
        uint256 _hackerAmount = _totalBountyAmount.mulDiv(bountySplit.hacker, HUNDRED_PERCENT_SQRD);

        _totalBountyAmount -= (_hackerVestedAmount + _hackerAmount) * HUNDRED_PERCENT;

        claimBounty.hackerVested = _hackerVestedAmount;
        claimBounty.hacker = _hackerAmount;

        // give all the tokens left to the committee to avoid rounding errors
        claimBounty.committee = _totalBountyAmount / HUNDRED_PERCENT;
    }

    /** 
    * @dev Check that a given bounty split is legal, meaning that:
    *   Each entry is a number between 0 and `HUNDRED_PERCENT`.
    *   Except committee part which is capped at maximum of
    *   `MAX_COMMITTEE_BOUNTY`.
    *   Total splits should be equal to `HUNDRED_PERCENT`.
    * function will revert in case the bounty split is not legal.
    * @param _bountySplit The bounty split to check
    */
    function _validateSplit(IHATVault.BountySplit calldata _bountySplit) internal pure {
        if (_bountySplit.committee > MAX_COMMITTEE_BOUNTY) revert CommitteeBountyCannotBeMoreThanMax();
        if (_bountySplit.hackerVested +
            _bountySplit.hacker +
            _bountySplit.committee != HUNDRED_PERCENT)
            revert TotalSplitPercentageShouldBeHundredPercent();
    }

    /* -------------------------------------------------------------------------------- */
}<|MERGE_RESOLUTION|>--- conflicted
+++ resolved
@@ -214,13 +214,10 @@
             revert NotSafetyPeriod();
         if (_bountyPercentage > maxBounty)
             revert BountyPercentageHigherThanMaxBounty();
-<<<<<<< HEAD
+
         if (maxBounty == HUNDRED_PERCENT && _bountyPercentage != HUNDRED_PERCENT && _bountyPercentage > MAX_BOUNTY_LIMIT)
             revert PayoutMustBeUpToMaxBountyLimitOrHundredPercent();
-=======
-        if (maxBounty == HUNDRED_PERCENT && _bountyPercentage > MAX_BOUNTY_LIMIT && _bountyPercentage != HUNDRED_PERCENT)
-            revert PayoutMustBeHundredPercent();
->>>>>>> 23d04ada
+
         claimId = keccak256(abi.encodePacked(address(this), ++nonce));
         activeClaim = Claim({
             claimId: claimId,
