--- conflicted
+++ resolved
@@ -66,39 +66,6 @@
         uint256 maxBounty;
         uint256 timestamp;
     }
-<<<<<<< HEAD
-=======
-
-    /**
-    * @param rewardController The reward controller for the vault
-    * @param vestingDuration Duration of the vesting period of the vault's
-    * token vested part of the bounty
-    * @param vestingPeriods The number of vesting periods of the vault's token
-    * vested part of the bounty
-    * @param maxBounty The maximum percentage of the vault that can be paid
-    * out as a bounty
-    * @param bountySplit The way to split the bounty between the hacker, 
-    * hacker vested, and committee.
-    *   Each entry is a number between 0 and `HUNDRED_PERCENT`.
-    *   Total splits should be equal to `HUNDRED_PERCENT`.
-    * @param asset The vault's native token
-    * @param owner The address of the vault's owner 
-    * @param committee The address of the vault's committee 
-    * @param isPaused Whether to initialize the vault with deposits disabled
-    */
-    // Needed to avoid a stack too deep error
-    struct VaultInitParams {
-        IRewardController rewardController;
-        uint256 vestingDuration;
-        uint256 vestingPeriods;
-        uint256 maxBounty;
-        BountySplit bountySplit;
-        IERC20 asset;
-        address owner;
-        address committee;
-        bool isPaused;
-    }
->>>>>>> 2e1efd91
 
     uint256 public constant NULL_UINT = type(uint256).max;
     address public constant NULL_ADDRESS = 0xFFfFfFffFFfffFFfFFfFFFFFffFFFffffFfFFFfF;
@@ -439,17 +406,9 @@
         emit SetVaultDescription(_descriptionHash);
     }
 
-<<<<<<< HEAD
     /** @notice See {IHATVault-setRewardController}. */
-    function setRewardController(IRewardController _newRewardController) external onlyOwner {
-=======
-    /**
-    * @notice Called by governance to set the vault's reward controller
-    * @param _newRewardController The new reward controller
-    */
     function setRewardController(IRewardController _newRewardController) external onlyRegistryOwner noActiveClaim {
         rewardController.terminateVaultRewards();
->>>>>>> 2e1efd91
         rewardController = _newRewardController;
         emit SetRewardController(_newRewardController);
     }
