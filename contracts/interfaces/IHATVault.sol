--- conflicted
+++ resolved
@@ -54,17 +54,7 @@
     * @param symbol The vault's symbol (concatenated as "HAT" + symbol)
     * @param rewardController The reward controller for the vault
     * @param asset The vault's native token
-<<<<<<< HEAD
-    * @param owner The vault's owner
-=======
     * @param owner The address of the vault's owner 
-    * @param committee The address of the vault's committee 
-    * @param arbitrator The address of the vault's arbitrator
-    * @param arbitratorCanChangeBounty Can the arbitrator change a claim's bounty
-    * @param arbitratorCanChangeBeneficiary Can the arbitrator change a claim's beneficiary
-    * @param arbitratorCanSubmitClaims Can the arbitrator submit a claim
-    * @param isTokenLockRevocable can the committee revoke the token lock
->>>>>>> 383341c3
     * @param isPaused Whether to initialize the vault with deposits disabled
     * @param descriptionHash The hash of the vault's description
     */
@@ -74,15 +64,6 @@
         IRewardController[] rewardControllers;
         IERC20 asset;
         address owner;
-<<<<<<< HEAD
-=======
-        address committee;
-        address arbitrator;
-        bool arbitratorCanChangeBounty;
-        bool arbitratorCanChangeBeneficiary;
-        bool arbitratorCanSubmitClaims;
-        bool isTokenLockRevocable;
->>>>>>> 383341c3
         bool isPaused;
         string descriptionHash;
     }
@@ -124,39 +105,6 @@
     // Cannot unpasue deposits for a vault that was destroyed
     error CannotUnpauseDestroyedVault();
 
-<<<<<<< HEAD
-=======
-
-    event SubmitClaim(
-        bytes32 indexed _claimId,
-        address _committee,
-        address indexed _submitter,
-        address indexed _beneficiary,
-        uint256 _bountyPercentage,
-        string _descriptionHash
-    );
-    event ChallengeClaim(bytes32 indexed _claimId);
-    event ApproveClaim(
-        bytes32 indexed _claimId,
-        address _committee,
-        address indexed _approver,
-        address indexed _beneficiary,
-        uint256 _bountyPercentage,
-        address _tokenLock,
-        ClaimBounty _claimBounty
-    );
-    event DismissClaim(bytes32 indexed _claimId);
-    event SetCommittee(address indexed _committee);
-    event SetVestingParams(
-        uint256 _duration,
-        uint256 _periods
-    );
-    event SetBountySplit(BountySplit _bountySplit);
-    event SetWithdrawalFee(uint256 _newFee);
-    event CommitteeCheckedIn();
-    event SetPendingMaxBounty(uint256 _maxBounty);
-    event SetMaxBounty(uint256 _maxBounty);
->>>>>>> 383341c3
     event AddRewardController(IRewardController indexed _newRewardController);
     event SetWithdrawalFee(uint256 _newFee);
     event VaultPayout(uint256 _amount);
@@ -456,10 +404,4 @@
     * @return fee The amount of assets that will be paid as fee
     */
     function previewRedeemAndFee(uint256 shares) external view returns (uint256 assets, uint256 fee);
-
-    /** 
-    * @notice Returns the vault's version
-    * @return The vault's version
-    */
-    function VERSION() external view returns(string calldata);
 }