// SPDX-License-Identifier: MIT
// Disclaimer https://github.com/hats-finance/hats-contracts/blob/main/DISCLAIMER.md

pragma solidity 0.8.16;

import "@openzeppelin/contracts/access/Ownable.sol";
import "@openzeppelin/contracts/token/ERC20/utils/SafeERC20.sol";
import "@openzeppelin/contracts/token/ERC20/IERC20.sol";
<<<<<<< HEAD
import "./interfaces/IHATVault.sol";
import "./interfaces/IHATKlerosConnector.sol";
=======
import "./interfaces/IHATArbitrator.sol";
>>>>>>> d5d60615

/* solhint-disable not-rely-on-time */
contract HATArbitrator is IHATArbitrator {

    using SafeERC20 for IERC20;

    address public expertCommittee; // address of the Expert Committee
    address public court; // address of the court - kleros, uma, etc
    IERC20 public token; // the token in which bonds need to be paid
    uint256 public minBondAmount; // minimum bond that a disputer needs to provide to participate in a dispute of the committee's claim
    uint256 public bondsNeededToStartDispute; // total amount of bonds needed to start a dispute of a committee's claim
    uint256 public resolutionChallengePeriod; // the amount of time that the expert committee's resolution can be challenged
    uint256 public submitClaimRequestReviewPeriod; // the time within which the expert committee must decide on a submitClaimRequest

    mapping(address => mapping(IHATVault => mapping(bytes32 => uint256)))
        public disputersBonds; // bonds provided by disputers
    mapping(address => mapping(IHATVault => mapping(bytes32 => bool)))
        public bondClaimable; // whether a given bond is reclaimable by the disputer
    mapping(IHATVault => mapping(bytes32 => uint256)) public totalBondsOnClaim; // total amount of bonds ona given claim
    mapping(IHATVault => mapping(bytes32 => Resolution)) public resolutions; // resolutions of disputes by the expert committee
    mapping(IHATVault => mapping(bytes32 => uint256))
        public resolutionChallengedAt; // the time an expert committee's resolution was challenged
    mapping(bytes32 => SubmitClaimRequest) public submitClaimRequests; // a registry of requests to the expert committee to submit a claim

    uint256 internal nonce;

    modifier onlyExpertCommittee() {
        if (msg.sender != expertCommittee) {
            revert OnlyExpertCommittee();
        }
        _;
    }

    modifier onlyChallengedActiveClaim(IHATVault _vault, bytes32 _claimId) {
        (
            bytes32 claimId,
            ,
            ,
            ,
            uint32 createdAt,
            uint32 challengedAt,
            ,
            ,
            ,
            uint32 challengePeriod,
            uint32 challengeTimeOutPeriod,
            ,

        ) = _vault.activeClaim();

        if (claimId != _claimId) {
            revert ClaimIsNotCurrentlyActiveClaim();
        }

        if (challengedAt == 0) {
            revert ClaimIsNotDisputed();
        }

        if (
            block.timestamp >=
            createdAt + challengePeriod + challengeTimeOutPeriod
        ) {
            revert ClaimExpired();
        }
        _;
    }

    modifier onlyUnresolvedDispute(IHATVault _vault, bytes32 _claimId) {
        if (resolutions[_vault][_claimId].resolvedAt != 0) {
            revert AlreadyResolved();
        }
        _;
    }

    modifier onlyResolvedDispute(IHATVault _vault, bytes32 _claimId) {
        if (resolutions[_vault][_claimId].resolvedAt == 0) {
            revert NoResolution();
        }
        _;
    }

    constructor(
        address _expertCommittee,
        address _court,
        IERC20 _token,
        uint256 _bondsNeededToStartDispute,
        uint256 _minBondAmount,
        uint256 _resolutionChallengePeriod,
        uint256 _submitClaimRequestReviewPeriod
    ) {
        expertCommittee = _expertCommittee;
        court = _court;
        token = _token;
        bondsNeededToStartDispute = _bondsNeededToStartDispute;
        minBondAmount = _minBondAmount;
        resolutionChallengePeriod = _resolutionChallengePeriod;
        submitClaimRequestReviewPeriod = _submitClaimRequestReviewPeriod;
        if (minBondAmount > bondsNeededToStartDispute) {
            revert bondsNeededToStartDisputeMustBeHigherThanMinAmount();
        }
    }

    /** @notice See {IHATArbitrator-dispute}. */
    function dispute(
        IHATVault _vault,
        bytes32 _claimId,
        uint256 _bondAmount,
        string calldata _descriptionHash
    ) external {
        if (_bondAmount < minBondAmount) {
            revert BondAmountSubmittedTooLow();
        }

        (bytes32 claimId, , , , , uint32 challengedAt, , , , , , , ) = _vault
            .activeClaim();
        if (claimId != _claimId) {
            revert ClaimIsNotCurrentlyActiveClaim();
        }

        disputersBonds[msg.sender][_vault][_claimId] += _bondAmount;
        totalBondsOnClaim[_vault][_claimId] += _bondAmount;

        token.safeTransferFrom(msg.sender, address(this), _bondAmount);

        if (totalBondsOnClaim[_vault][_claimId] >= bondsNeededToStartDispute) {
            if (challengedAt == 0) {
                _vault.challengeClaim(_claimId);
            } else {
                // solhint-disable-next-line not-rely-on-time
                if (block.timestamp > challengedAt + 24 hours) {
                    revert CannotSubmitMoreEvidence();
                }
            }
        }

        emit ClaimDisputed(
            _vault,
            _claimId,
            msg.sender,
            _bondAmount,
            _descriptionHash
        );
    }

    /** @notice See {IHATArbitrator-dismissDispute}. */
    function dismissDispute(
        IHATVault _vault,
        bytes32 _claimId,
        string calldata _descriptionHash
    )
        external
        onlyExpertCommittee
        onlyChallengedActiveClaim(_vault, _claimId)
        onlyUnresolvedDispute(_vault, _claimId)
    {
        resolutions[_vault][_claimId].resolvedAt = block.timestamp;
        token.safeTransfer(msg.sender, totalBondsOnClaim[_vault][_claimId]);

        _vault.approveClaim(_claimId, 0, address(0));

        emit DisputeDismissed(_vault, _claimId, _descriptionHash);
    }

    /** @notice See {IHATArbitrator-acceptDispute}. */
    function acceptDispute(
        IHATVault _vault,
        bytes32 _claimId,
        uint16 _bountyPercentage,
        address _beneficiary,
        address[] calldata _disputersToRefund,
        address[] calldata _disputersToConfiscate,
        string calldata _descriptionHash
    )
        external
        onlyExpertCommittee
        onlyChallengedActiveClaim(_vault, _claimId)
        onlyUnresolvedDispute(_vault, _claimId)
    {
        resolutions[_vault][_claimId] = Resolution({
            bountyPercentage: _bountyPercentage,
            beneficiary: _beneficiary,
            resolvedAt: block.timestamp
        });
        _refundDisputers(_vault, _claimId, _disputersToRefund);
        _confiscateDisputers(_vault, _claimId, _disputersToConfiscate);

        emit DisputeAccepted(
            _vault,
            _claimId,
            _bountyPercentage,
            _beneficiary,
            _descriptionHash
        );
    }

    /** @notice See {IHATArbitrator-refundDisputers}. */
    function refundDisputers(
        IHATVault _vault,
        bytes32 _claimId,
        address[] calldata _disputersToRefund
    )
        external
        onlyExpertCommittee
        onlyChallengedActiveClaim(_vault, _claimId)
        onlyResolvedDispute(_vault, _claimId)
    {
        _refundDisputers(_vault, _claimId, _disputersToRefund);
    }

    function _refundDisputers(
        IHATVault _vault,
        bytes32 _claimId,
        address[] calldata _disputersToRefund
    ) internal {
        for (uint256 i = 0; i < _disputersToRefund.length; ) {
            bondClaimable[_disputersToRefund[i]][_vault][_claimId] = true;
            unchecked {
                ++i;
            }
        }

        emit DisputersRefunded(_vault, _claimId, _disputersToRefund);
    }

    /** @notice See {IHATArbitrator-confiscateDisputers}. */
    function confiscateDisputers(
        IHATVault _vault,
        bytes32 _claimId,
        address[] calldata _disputersToConfiscate
    )
        external
        onlyExpertCommittee
        onlyChallengedActiveClaim(_vault, _claimId)
        onlyResolvedDispute(_vault, _claimId)
    {
        _confiscateDisputers(_vault, _claimId, _disputersToConfiscate);
    }

    function _confiscateDisputers(
        IHATVault _vault,
        bytes32 _claimId,
        address[] calldata _disputersToConfiscate
    ) internal {
        uint256 totalBondsToConfiscate;
        for (uint256 i = 0; i < _disputersToConfiscate.length; ) {
            totalBondsToConfiscate += disputersBonds[_disputersToConfiscate[i]][
                _vault
            ][_claimId];
            disputersBonds[_disputersToConfiscate[i]][_vault][_claimId] = 0;
            unchecked {
                ++i;
            }
        }

        token.safeTransfer(expertCommittee, totalBondsToConfiscate);

        emit DisputersConfiscated(_vault, _claimId, _disputersToConfiscate);
    }

    /** @notice See {IHATArbitrator-reclaimBond}. */
    function reclaimBond(IHATVault _vault, bytes32 _claimId) external {
        if (!bondClaimable[msg.sender][_vault][_claimId]) {
            (
                bytes32 claimId,
                ,
                ,
                ,
                uint32 createdAt,
                ,
                ,
                ,
                ,
                uint32 challengePeriod,
                uint32 challengeTimeOutPeriod,
                ,

            ) = _vault.activeClaim();

            if (
                claimId == _claimId &&
                block.timestamp <
                createdAt + challengePeriod + challengeTimeOutPeriod
            ) {
                revert CannotClaimBond();
            }
        } else {
            bondClaimable[msg.sender][_vault][_claimId] = false;
        }

        uint256 disputerBond = disputersBonds[msg.sender][_vault][_claimId];
        disputersBonds[msg.sender][_vault][_claimId] = 0;
        token.safeTransfer(msg.sender, disputerBond);

        emit BondRefundClaimed(_vault, _claimId, msg.sender, disputerBond);
    }

    /** @notice See {IHATArbitrator-executeResolution}. */
    function executeResolution(
        IHATVault _vault,
        bytes32 _claimId
    )
        external
        onlyChallengedActiveClaim(_vault, _claimId)
        onlyResolvedDispute(_vault, _claimId)
    {
        // TODO: This might be too long if the challenge timeout period is too short
        Resolution memory resolution = resolutions[_vault][_claimId];

        if (resolutionChallengedAt[_vault][_claimId] != 0) {
            if (msg.sender != court) {
                revert CanOnlyBeCalledByCourt();
            }
        } else {
            if (
                block.timestamp <
                resolution.resolvedAt + resolutionChallengePeriod
            ) {
                revert ChallengePeriodDidNotPass();
            }
        }

        _vault.approveClaim(
            _claimId,
            resolution.bountyPercentage,
            resolution.beneficiary
        );

        emit ResolutionExecuted(_vault, _claimId);
    }

    /** @notice See {IHATArbitrator-dismissResolution}. */
    function dismissResolution(
        IHATVault _vault,
        bytes32 _claimId
    )
        external
        onlyChallengedActiveClaim(_vault, _claimId)
        onlyResolvedDispute(_vault, _claimId)
    {
        if (resolutionChallengedAt[_vault][_claimId] == 0) {
            revert CannotDismissUnchallengedResolution();
        }

        if (msg.sender != court) {
            revert CanOnlyBeCalledByCourt();
        }

        _vault.dismissClaim(_claimId);

        emit ResolutionDismissed(_vault, _claimId);
    }

<<<<<<< HEAD
    /**
     * Challenge a resolution of the expert committee - i.e. bring it to the attation of the court
     * @param _vault the address of the vault where the claim was started
     * @param _claimId id of the claim that was disputed. Must be the currently active claim
     * @param _evidence evidence ipfs for court.
     */
=======
    /** @notice See {IHATArbitrator-challengeResolution}. */
>>>>>>> d5d60615
    function challengeResolution(
        IHATVault _vault,
        bytes32 _claimId,
        string calldata _evidence
    )
        external payable
        onlyChallengedActiveClaim(_vault, _claimId)
        onlyResolvedDispute(_vault, _claimId)
    {
        if (
            block.timestamp >=
            resolutions[_vault][_claimId].resolvedAt + resolutionChallengePeriod
        ) {
            revert ChallengePeriodPassed();
        }

        if (resolutionChallengedAt[_vault][_claimId] != 0) {
            revert AlreadyChallenged();
        }

        resolutionChallengedAt[_vault][_claimId] = block.timestamp;

        emit ResolutionChallenged(_vault, _claimId);

        IHATKlerosConnector(court).notifyArbitrator{value: msg.value}(_claimId, _evidence, _vault, msg.sender);

        // TODO: Should resolution be possible to challenge by multiple challengers?

        // TODO: Here the challenger should also fund the claim with the court to avoid spamming, we can just open it calling the court here
    }

    /** @notice See {IHATArbitrator-submitClaimRequest}. */
    function submitClaimRequest(string calldata _descriptionHash) external {
        bytes32 internalClaimId = keccak256(
            abi.encodePacked(address(this), ++nonce)
        );
        submitClaimRequests[internalClaimId] = SubmitClaimRequest({
            submitter: msg.sender,
            bond: bondsNeededToStartDispute,
            submittedAt: block.timestamp,
            descriptionHash: _descriptionHash
        });
        token.safeTransferFrom(
            msg.sender,
            address(this),
            bondsNeededToStartDispute
        );

        emit SubmitClaimRequestCreated(
            internalClaimId,
            msg.sender,
            bondsNeededToStartDispute,
            _descriptionHash
        );
    }

    /** @notice See {IHATArbitrator-dismissSubmitClaimRequest}. */
    function dismissSubmitClaimRequest(
        bytes32 _internalClaimId,
        string calldata _descriptionHash
    ) external onlyExpertCommittee {
        SubmitClaimRequest memory submitClaimRequest = submitClaimRequests[
            _internalClaimId
        ];

        if (
            block.timestamp >
            submitClaimRequest.submittedAt + submitClaimRequestReviewPeriod
        ) {
            revert ClaimReviewPeriodEnd();
        }

        delete submitClaimRequests[_internalClaimId];

        token.safeTransfer(msg.sender, submitClaimRequest.bond);

        emit SubmitClaimRequestDismissed(_internalClaimId, _descriptionHash);
    }

    /** @notice See {IHATArbitrator-approveSubmitClaimRequest}. */
    function approveSubmitClaimRequest(
        IHATVault _vault,
        bytes32 _internalClaimId,
        address _beneficiary,
        uint16 _bountyPercentage,
        string calldata _descriptionHash
    ) external onlyExpertCommittee {
        SubmitClaimRequest memory submitClaimRequest = submitClaimRequests[
            _internalClaimId
        ];

        if (
            block.timestamp >
            submitClaimRequest.submittedAt + submitClaimRequestReviewPeriod
        ) {
            revert ClaimReviewPeriodEnd();
        }

        delete submitClaimRequests[_internalClaimId];

        bytes32 claimId = _vault.submitClaim(
            _beneficiary,
            _bountyPercentage,
            _descriptionHash
        );

        // pass control over the claim to the arbitrator
        _vault.challengeClaim(claimId);

        resolutions[_vault][claimId] = Resolution({
            bountyPercentage: _bountyPercentage,
            beneficiary: _beneficiary,
            resolvedAt: block.timestamp
        });

        token.safeTransfer(
            submitClaimRequest.submitter,
            submitClaimRequest.bond
        );

        emit SubmitClaimRequestApproved(_internalClaimId, claimId, _vault);
    }

    /** @notice See {IHATArbitrator-refundExpiredSubmitClaimRequest}. */
    function refundExpiredSubmitClaimRequest(
        bytes32 _internalClaimId
    ) external {
        SubmitClaimRequest memory submitClaimRequest = submitClaimRequests[
            _internalClaimId
        ];

        if (
            block.timestamp <=
            submitClaimRequest.submittedAt + submitClaimRequestReviewPeriod
        ) {
            revert ClaimReviewPeriodDidNotEnd();
        }

        delete submitClaimRequests[_internalClaimId];
        token.safeTransfer(submitClaimRequest.submitter, bondsNeededToStartDispute);

        emit SubmitClaimRequestExpired(_internalClaimId);
    }
}<|MERGE_RESOLUTION|>--- conflicted
+++ resolved
@@ -6,12 +6,9 @@
 import "@openzeppelin/contracts/access/Ownable.sol";
 import "@openzeppelin/contracts/token/ERC20/utils/SafeERC20.sol";
 import "@openzeppelin/contracts/token/ERC20/IERC20.sol";
-<<<<<<< HEAD
-import "./interfaces/IHATVault.sol";
 import "./interfaces/IHATKlerosConnector.sol";
-=======
 import "./interfaces/IHATArbitrator.sol";
->>>>>>> d5d60615
+
 
 /* solhint-disable not-rely-on-time */
 contract HATArbitrator is IHATArbitrator {
@@ -364,16 +361,7 @@
         emit ResolutionDismissed(_vault, _claimId);
     }
 
-<<<<<<< HEAD
-    /**
-     * Challenge a resolution of the expert committee - i.e. bring it to the attation of the court
-     * @param _vault the address of the vault where the claim was started
-     * @param _claimId id of the claim that was disputed. Must be the currently active claim
-     * @param _evidence evidence ipfs for court.
-     */
-=======
     /** @notice See {IHATArbitrator-challengeResolution}. */
->>>>>>> d5d60615
     function challengeResolution(
         IHATVault _vault,
         bytes32 _claimId,
