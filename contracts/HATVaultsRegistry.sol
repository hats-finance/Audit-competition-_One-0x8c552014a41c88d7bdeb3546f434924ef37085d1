--- conflicted
+++ resolved
@@ -468,19 +468,11 @@
     }
 
     /**
-<<<<<<< HEAD
     * @notice Called by governance to swap vault's native tokens to HAT tokens
     * and distribute the HAT tokens: Send to governance their share, send to
-    * beneficiary her share through a vesting contract and burn the rest.
+    * beneficiaries their share through a vesting contract and burn the rest.
     * @param _asset The vault's native token
-    * @param _beneficiary Address of beneficiary
-=======
-    * @notice Called by governance to swap vault's tokens to HAT tokens and
-    * distribute the HAT tokens: Send to governance their share, send to
-    * beneficiaries their share through a vesting contract and burn the rest.
-    * @param _asset The vault's token
     * @param _beneficiaries Addresses of beneficiaries
->>>>>>> db272723
     * @param _amountOutMinimum Minimum amount of HAT tokens at swap
     * @param _routingContract Routing contract to call for the swap
     * @param _routingPayload Payload to send to the _routingContract for the
