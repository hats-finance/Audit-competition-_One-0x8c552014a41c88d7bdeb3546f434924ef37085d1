--- conflicted
+++ resolved
@@ -283,35 +283,6 @@
     }
 
     /**
-<<<<<<< HEAD
-    * @notice Called by governance to set the time during which a claim can be
-    * challenged by the arbitrator
-    * @param _challengePeriod Time period after claim submittion during
-    * which the claim can be challenged
-    */
-    function setChallengePeriod(uint256 _challengePeriod) external onlyOwner {
-        if (_challengePeriod < 1 days) revert ChallengePeriodTooShort();
-        if (_challengePeriod > 5 days) revert ChallengePeriodTooLong();
-        challengePeriod = _challengePeriod;
-        emit SetChallengePeriod(_challengePeriod);
-    }
-
-    /**
-    * @notice Called by governance to set time after which a challenged claim 
-    * is automatically dismissed
-    * @param _challengeTimeOutPeriod Time period after claim has been
-    * challenged where the only possible action is dismissal
-    */
-    function setChallengeTimeOutPeriod(uint256 _challengeTimeOutPeriod) external onlyOwner {
-        if (_challengeTimeOutPeriod < 2 days) revert ChallengeTimeOutPeriodTooShort();
-        if (_challengeTimeOutPeriod > 85 days) revert ChallengeTimeOutPeriodTooLong();
-        challengeTimeOutPeriod = _challengeTimeOutPeriod;
-        emit SetChallengeTimeOutPeriod(_challengeTimeOutPeriod);
-    }
-
-    /**
-=======
->>>>>>> e5e94ef7
     * @notice Called by governance to set the withdraw period and safety
     * period, which are always interchanging.
     * The safety period is time that the committee can submit claims for 
