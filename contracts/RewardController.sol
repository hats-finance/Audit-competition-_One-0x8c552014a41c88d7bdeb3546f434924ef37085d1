// SPDX-License-Identifier: MIT
// Disclaimer https://github.com/hats-finance/hats-contracts/blob/main/DISCLAIMER.md

pragma solidity 0.8.16;

import "@openzeppelin/contracts-upgradeable/access/OwnableUpgradeable.sol";
import "@openzeppelin/contracts-upgradeable/token/ERC20/IERC20Upgradeable.sol";
import "@openzeppelin/contracts-upgradeable/token/ERC20/utils/SafeERC20Upgradeable.sol";
import "./interfaces/IRewardController.sol";

error EpochLengthZero();

contract RewardController is IRewardController, OwnableUpgradeable {
    using SafeERC20Upgradeable for IERC20Upgradeable;

    // Not enough rewards to transfer to user
    error NotEnoughRewardsToTransferToUser();

    struct VaultInfo {
        uint256 rewardPerShare;
        uint256 lastProcessedVaultUpdate;
        uint256 lastRewardBlock;
        uint256 allocPoint;
    }

    struct VaultUpdate {
        uint256 blockNumber;// update blocknumber
        uint256 totalAllocPoint; //totalAllocPoint
    }

    uint256 public constant REWARD_PRECISION = 1e12;
    uint256 public constant NUMBER_OF_EPOCHS = 24;

    // Block from which the vaults contract will start rewarding.
    uint256 public startBlock;
    uint256 public epochLength;
    // the ERC20 contract in which rewards are distributed
    IERC20Upgradeable public rewardToken;
    // amount of tokens rewarded in each block, per epoch
    uint256[24] public epochRewardPerBlock;
    VaultUpdate[] public globalVaultsUpdates;
    mapping(address => VaultInfo) public vaultInfo;
    // vault address => user address => reward debt amount
    mapping(address => mapping(address => uint256)) public rewardDebt;
    // vault address => user address => unclaimed reward amount
    mapping(address => mapping(address => uint256)) public unclaimedReward;

    event SetEpochRewardPerBlock(uint256[24] _epochRewardPerBlock);
    event ClaimReward(address indexed _vault, address indexed _user, uint256 _amount);

    function initialize(
        address _rewardToken,
        address _hatGovernance,
        uint256 _startRewardingBlock,
        uint256 _epochLength,
        uint256[24] memory _epochRewardPerBlock
    ) external initializer {
        if (_epochLength == 0) revert EpochLengthZero();
        rewardToken = IERC20Upgradeable(_rewardToken);
        startBlock = _startRewardingBlock;
        epochLength = _epochLength;
        epochRewardPerBlock = _epochRewardPerBlock;
        _transferOwnership(_hatGovernance);
    }

    function setAllocPoint(address _vault, uint256 _allocPoint) external onlyOwner {        
        updateVault(_vault);
        uint256 totalAllocPoint = (globalVaultsUpdates.length == 0) ? _allocPoint :
        globalVaultsUpdates[globalVaultsUpdates.length-1].totalAllocPoint - vaultInfo[_vault].allocPoint + _allocPoint;
        if (globalVaultsUpdates.length > 0 &&
            globalVaultsUpdates[globalVaultsUpdates.length-1].blockNumber == block.number) {
            // already update in this block
            globalVaultsUpdates[globalVaultsUpdates.length-1].totalAllocPoint = totalAllocPoint;
        } else {
            globalVaultsUpdates.push(VaultUpdate({
                blockNumber: block.number,
                totalAllocPoint: totalAllocPoint
            }));
        }

        vaultInfo[_vault].allocPoint = _allocPoint;
    }

    /**
    * @notice Update the vault's rewardPerShare, not more then once per block
    * @param _vault The vault's address
    */
    function updateVault(address _vault) public {
        VaultInfo storage vault = vaultInfo[_vault];
        uint256 lastRewardBlock = vault.lastRewardBlock;
        if (lastRewardBlock == 0) {
            vaultInfo[_vault].lastRewardBlock = block.number > startBlock ? block.number : startBlock;
            return;
        }
        if (block.number <= lastRewardBlock) {
            return;
        }

        vault.lastRewardBlock = block.number;

        uint256 totalShares = IERC20Upgradeable(_vault).totalSupply();

        if (totalShares != 0) {
            uint256 reward = getVaultReward(_vault, lastRewardBlock);
            vault.rewardPerShare += (reward * REWARD_PRECISION / totalShares);
        }

        if (globalVaultsUpdates.length != 0) {
            vaultInfo[_vault].lastProcessedVaultUpdate = globalVaultsUpdates.length - 1;
        }
    }

    /**
<<<<<<< HEAD
     * @notice Called by owner to set reward per epoch
     * Reward can only be set for epochs which have not yet started
     * @param _epochRewardPerBlock reward per block for each epoch
=======
    * @notice Called by owner to set reward per epoch
    * @param _epochRewardPerBlock reward per epoch
>>>>>>> eca3bfab
    */
    function setEpochRewardPerBlock(uint256[24] memory _epochRewardPerBlock) external onlyOwner {
        // if rewards have not started yet, update the full list
        if (block.number < startBlock) {
            epochRewardPerBlock = _epochRewardPerBlock;
        }  else {
            uint256 nextEpoch = (block.number - startBlock) / epochLength + 1;
            // if rewards are ongoing, update the future rewards but keep past and current
            for (; nextEpoch < NUMBER_OF_EPOCHS; nextEpoch++) {
                epochRewardPerBlock[nextEpoch] = _epochRewardPerBlock[nextEpoch];
            }
        }
        emit SetEpochRewardPerBlock(epochRewardPerBlock);
    }

    function _commitUserBalance(
        address _vault,
        address _user,
        uint256 _sharesChange,
        bool _isDeposit
    ) internal {
        updateVault(_vault);

        uint256 userShares = IERC20Upgradeable(_vault).balanceOf(_user);
        uint256 rewardPerShare = vaultInfo[_vault].rewardPerShare;
        unclaimedReward[_vault][_user] += userShares * rewardPerShare / REWARD_PRECISION - rewardDebt[_vault][_user];

        if (_sharesChange != 0) {
            if (_isDeposit) {
                userShares += _sharesChange;
            } else {
                userShares -= _sharesChange;
            }
        }
        rewardDebt[_vault][_user] = userShares * rewardPerShare / REWARD_PRECISION;
    }

    /**
    * @notice Called by the vault to update a user claimable reward after deposit or withdraw.
    * This call should never revert
    * @param _user The user address to updare rewards for
    * @param _sharesChange The user of shared the user deposited or withdrew
    * @param _isDeposit Whether user deposited or withdrew
    */
    function commitUserBalance(address _user, uint256 _sharesChange, bool _isDeposit) external {
        _commitUserBalance(msg.sender, _user, _sharesChange, _isDeposit);
    }

    /**
    * @notice Transfer to the specified user their pending share of rewards.
    * @param _vault The vault address
    * @param _user The user address to claim for
    */
    function claimReward(address _vault, address _user) external {
        _commitUserBalance(_vault, _user, 0, true);

        uint256 userUnclaimedReward = unclaimedReward[_vault][_user];
        if (userUnclaimedReward > 0) {
            unclaimedReward[_vault][_user] = 0;
            rewardToken.safeTransfer(_user, userUnclaimedReward);
        }

        emit ClaimReward(_vault, _user, userUnclaimedReward);
    }

    /**
    * @notice Calculate rewards for a vault by iterating over the history of totalAllocPoints updates,
    * and sum up all rewards periods from vault.lastRewardBlock until current block number.
    * @param _vault The vault address
    * @param _fromBlock The block from which to start calculation
    * @return reward
    */
    function getVaultReward(address _vault, uint256 _fromBlock) public view returns(uint256 reward) {
        if (globalVaultsUpdates.length == 0) {
            return 0;
        }
        uint256 vaultAllocPoint = vaultInfo[_vault].allocPoint;
        uint256 i = vaultInfo[_vault].lastProcessedVaultUpdate;
        for (; i < globalVaultsUpdates.length-1; i++) {
            uint256 nextUpdateBlock = globalVaultsUpdates[i+1].blockNumber;
            reward =
            reward + getRewardForBlocksRange(_fromBlock,
                                            nextUpdateBlock,
                                            vaultAllocPoint,
                                            globalVaultsUpdates[i].totalAllocPoint);
            _fromBlock = nextUpdateBlock;
        }
        return reward + getRewardForBlocksRange(_fromBlock,
                                                block.number,
                                                vaultAllocPoint,
                                                globalVaultsUpdates[i].totalAllocPoint);
    }

    function getRewardForBlocksRange(uint256 _fromBlock, uint256 _toBlock, uint256 _allocPoint, uint256 _totalAllocPoint)
    public
    view
    returns (uint256 reward) {
        if (_fromBlock >= startBlock && _totalAllocPoint > 0) {
            uint256 result;
            uint256 i = (_fromBlock - startBlock) / epochLength + 1;
            for (; i <= NUMBER_OF_EPOCHS; i++) {
                uint256 endBlock = epochLength * i + startBlock;
                if (_toBlock <= endBlock) {
                    break;
                }
                result += (endBlock - _fromBlock) * epochRewardPerBlock[i-1];
                _fromBlock = endBlock;
            }
            result += (_toBlock - _fromBlock) * (i > NUMBER_OF_EPOCHS ? 0 : epochRewardPerBlock[i-1]);
            reward = result * _allocPoint / _totalAllocPoint;
        }
    }

    /**
    * @notice calculate the amount of rewards an account can claim for having contributed to a specific vault
    * @param _vault the vault address
    * @param _user the account for which the reward is calculated
    */
    function getPendingReward(address _vault, address _user) external view returns (uint256) {
        VaultInfo memory vault = vaultInfo[_vault];
        uint256 rewardPerShare = vault.rewardPerShare;
        uint256 totalShares = IERC20Upgradeable(_vault).totalSupply();

        if (vault.lastRewardBlock != 0 && block.number > vault.lastRewardBlock && totalShares > 0) {
            uint256 reward = getVaultReward(_vault, vault.lastRewardBlock);
            rewardPerShare += (reward * REWARD_PRECISION / totalShares);
        }

        return IERC20Upgradeable(_vault).balanceOf(_user) * rewardPerShare / REWARD_PRECISION + 
                unclaimedReward[_vault][_user] -
                rewardDebt[_vault][_user];
    }

    function getGlobalVaultsUpdatesLength() external view returns (uint256) {
        return globalVaultsUpdates.length;
    }

}<|MERGE_RESOLUTION|>--- conflicted
+++ resolved
@@ -111,14 +111,9 @@
     }
 
     /**
-<<<<<<< HEAD
-     * @notice Called by owner to set reward per epoch
-     * Reward can only be set for epochs which have not yet started
-     * @param _epochRewardPerBlock reward per block for each epoch
-=======
     * @notice Called by owner to set reward per epoch
-    * @param _epochRewardPerBlock reward per epoch
->>>>>>> eca3bfab
+    * Reward can only be set for epochs which have not yet started
+    * @param _epochRewardPerBlock reward per block for each epoch
     */
     function setEpochRewardPerBlock(uint256[24] memory _epochRewardPerBlock) external onlyOwner {
         // if rewards have not started yet, update the full list
