const utils = require("./utils.js");
const HATTokenLock = artifacts.require("./HATTokenLock.sol");
const { contract } = require("hardhat");
const {
  setup,
  advanceToSafetyPeriod,
  submitClaim,
  assertFunctionRaisesException,
} = require("./common.js");

contract("HatVaults Arbitrator", (accounts) => {
  it("Set arbitrator", async () => {
    const { hatVaults } = await setup(accounts);
    await assertFunctionRaisesException(
      hatVaults.setArbitrator(accounts[1], { from: accounts[1] }),
      "Ownable: caller is not the owner"
    );

    tx = await hatVaults.setArbitrator(accounts[1]);

    assert.equal(await hatVaults.arbitrator(), accounts[1]);
    assert.equal(tx.logs[0].event, "SetArbitrator");
    assert.equal(tx.logs[0].args._arbitrator, accounts[1]);
  });

  it("Set challenge period", async () => {
    const { hatVaults } = await setup(accounts);
    await assertFunctionRaisesException(
      hatVaults.setChallengePeriod(123, { from: accounts[1] }),
      "Ownable: caller is not the owner"
    );

    tx = await hatVaults.setChallengePeriod(123);

    assert.equal(await hatVaults.challengePeriod(), 123);
    assert.equal(tx.logs[0].event, "SetChallengePeriod");
    assert.equal(tx.logs[0].args._challengePeriod, 123);
  });

  it("Set challengeTimeOutPeriod", async () => {
    const { hatVaults } = await setup(accounts);
    await assertFunctionRaisesException(
      hatVaults.setChallengeTimeOutPeriod(123, { from: accounts[1] }),
      "Ownable: caller is not the owner"
    );

    tx = await hatVaults.setChallengeTimeOutPeriod(123);

    assert.equal(await hatVaults.challengeTimeOutPeriod(), 123);
    assert.equal(tx.logs[0].event, "SetChallengeTimeOutPeriod");
    assert.equal(tx.logs[0].args._challengeTimeOutPeriod, 123);
  });

  it("No challenge - approve claim", async () => {
    const { hatVaults, stakingToken } = await setup(accounts);
    // set challenge period to 1000
    hatVaults.setChallengePeriod(1000);
    await advanceToSafetyPeriod(hatVaults);

    const staker = accounts[1];
    await hatVaults.setArbitrator(accounts[3]);

    // we send some funds to the vault so we can pay out later when approveClaim is called
    await stakingToken.mint(staker, web3.utils.toWei("2"));
    await stakingToken.approve(hatVaults.address, web3.utils.toWei("1"), {
      from: staker,
    });
    await hatVaults.deposit(0, web3.utils.toWei("1"), { from: staker });
    await hatVaults.updatePool(0);

    const claimId = await submitClaim(hatVaults, { accounts });

    await assertFunctionRaisesException(
      hatVaults.approveClaim(claimId, 8000, { from: accounts[2] }),
      "ClaimCanOnlyBeApprovedAfterChallengePeriodOrByArbitrator"
    );

    await assertFunctionRaisesException(
      hatVaults.approveClaim(claimId, 8000, { from: accounts[3] }),
      "ClaimCanOnlyBeApprovedAfterChallengePeriodOrByArbitrator"
    );

    // go and pass the challenge period
    await utils.increaseTime(2000);

    // challenge period is over
    // anyone can now approve the claim, accepting the claim with the same amount is fine
    const tx = await hatVaults.approveClaim(claimId, 1234, {
      from: accounts[2],
    });
    assert.equal(tx.logs[1].event, "ApproveClaim");
    assert.equal(tx.logs[1].args._bountyPercentage.toString(), "8000");
  });

  it("challenge - approve Claim ", async () => {
    const { hatVaults, stakingToken } = await setup(accounts);
    // set challenge period to 1000
    hatVaults.setChallengePeriod(1000);
    const owner = accounts[0];
    const staker = accounts[1];
    const arbitrator = accounts[2];
    await hatVaults.setArbitrator(arbitrator);
    await advanceToSafetyPeriod(hatVaults);

    // we send some funds to the vault so we can pay out later when approveClaim is called
    await stakingToken.mint(staker, web3.utils.toWei("2"));
    await stakingToken.approve(hatVaults.address, web3.utils.toWei("1"), {
      from: staker,
    });
    await hatVaults.deposit(0, web3.utils.toWei("1"), { from: staker });
    await hatVaults.updatePool(0);

    const claimId = await submitClaim(hatVaults, { accounts });

    // challengeClaim will fail if passing an non-existent claimID
    await assertFunctionRaisesException(
      hatVaults.challengeClaim("1234", { from: accounts[2] }),
      "NoActiveClaimExists"
    );

    // only arbitrator can challenge the claim
    await assertFunctionRaisesException(
      hatVaults.challengeClaim(claimId, { from: accounts[1] }),
      "OnlyArbitrator"
    );
    await assertFunctionRaisesException(
      hatVaults.challengeClaim(claimId, { from: owner }),
      "OnlyArbitrator"
    );
    await hatVaults.challengeClaim(claimId, { from: arbitrator });
    // now that the claim is challenged, only arbitrator can accept or dismiss
    await assertFunctionRaisesException(
      hatVaults.approveClaim(claimId, 6000, { from: staker }),
      "ClaimCanOnlyBeApprovedAfterChallengePeriodOrByArbitrator"
    );
    await assertFunctionRaisesException(
      hatVaults.approveClaim(claimId, 10001, { from: accounts[2] }),
      "BountyPercentageHigherThanMaxBounty"
    );

    await assertFunctionRaisesException(
      hatVaults.approveClaim(claimId, 8001, { from: accounts[2] }),
      "BountyPercentageHigherThanMaxBounty"
    );

    await assertFunctionRaisesException(
      hatVaults.approveClaim(claimId, 6000, { from: owner }),
      "ClaimCanOnlyBeApprovedAfterChallengePeriodOrByArbitrator"
    );

<<<<<<< HEAD
    // go and pass the challenge period
    await utils.increaseTime(2000);

    await assertFunctionRaisesException(
      hatVaults.approveClaim(claimId, 8000, { from: owner }),
      "ClaimCanOnlyBeApprovedAfterChallengePeriodOrByArbitrator"
    );

    await hatVaults.approveClaim(claimId, 8000, { from: arbitrator });
=======
    assert.equal((await hatVaults.claims(claimId)).bountyPercentage, 8000);
    var stakingTokenBalanceBefore = await stakingToken.balanceOf(hatVaults.address);
    var tx = await hatVaults.approveClaim(claimId, 6000, { from: arbitrator });
    assert.equal(tx.logs[1].event, "ApproveClaim");
    assert.equal(tx.logs[1].args._bountyPercentage, 6000);
    assert.equal(
      (await stakingToken.balanceOf(hatVaults.address)).toString(),
      stakingTokenBalanceBefore.sub(new web3.utils.BN(web3.utils.toWei("0.51"))).toString()
    );
    var vestingTokenLock = await HATTokenLock.at(tx.logs[1].args._tokenLock);
    assert.equal(await vestingTokenLock.beneficiary(), accounts[2]);
    var depositValutBNAfterClaim = new web3.utils.BN(web3.utils.toWei("0.6"));
    var expectedHackerBalance = depositValutBNAfterClaim
      .mul(new web3.utils.BN(6000))
      .div(new web3.utils.BN(10000));
    assert.isTrue(
      (await stakingToken.balanceOf(vestingTokenLock.address)).eq(
        expectedHackerBalance
      )
    );
    assert.isTrue(
      new web3.utils.BN(tx.logs[1].args._claimBounty.hackerVested).eq(
        expectedHackerBalance
      )
    );
    assert.isTrue(
      expectedHackerBalance.eq(await vestingTokenLock.managedAmount())
    );
>>>>>>> dffde8a1
  });

  it("challenge - dismiss claim", async () => {
    const { hatVaults } = await setup(accounts);
    // set challenge period to 1000
    hatVaults.setChallengePeriod(1000);
    const owner = accounts[0];
    const arbitrator = accounts[1];
    await hatVaults.setArbitrator(arbitrator);
    await advanceToSafetyPeriod(hatVaults);
    const claimId = await submitClaim(hatVaults, { accounts });

    await hatVaults.challengeClaim(claimId, { from: arbitrator });
    // now that the claim is challenged, only arbitrator can accept or dismiss
    await assertFunctionRaisesException(
      hatVaults.dismissClaim(claimId, { from: accounts[2] }),
      "OnlyCallableByArbitratorOrAfterChallengeTimeOutPeriod"
    );

    await assertFunctionRaisesException(
      hatVaults.dismissClaim(claimId, { from: owner }),
      "OnlyCallableByArbitratorOrAfterChallengeTimeOutPeriod"
    );
    await hatVaults.dismissClaim(claimId, { from: arbitrator });
  });
});<|MERGE_RESOLUTION|>--- conflicted
+++ resolved
@@ -148,7 +148,6 @@
       "ClaimCanOnlyBeApprovedAfterChallengePeriodOrByArbitrator"
     );
 
-<<<<<<< HEAD
     // go and pass the challenge period
     await utils.increaseTime(2000);
 
@@ -156,9 +155,6 @@
       hatVaults.approveClaim(claimId, 8000, { from: owner }),
       "ClaimCanOnlyBeApprovedAfterChallengePeriodOrByArbitrator"
     );
-
-    await hatVaults.approveClaim(claimId, 8000, { from: arbitrator });
-=======
     assert.equal((await hatVaults.claims(claimId)).bountyPercentage, 8000);
     var stakingTokenBalanceBefore = await stakingToken.balanceOf(hatVaults.address);
     var tx = await hatVaults.approveClaim(claimId, 6000, { from: arbitrator });
@@ -187,7 +183,6 @@
     assert.isTrue(
       expectedHackerBalance.eq(await vestingTokenLock.managedAmount())
     );
->>>>>>> dffde8a1
   });
 
   it("challenge - dismiss claim", async () => {
