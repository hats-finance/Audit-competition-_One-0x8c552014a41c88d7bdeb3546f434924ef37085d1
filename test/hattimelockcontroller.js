--- conflicted
+++ resolved
@@ -98,7 +98,7 @@
   await hatVaults.committeeCheckIn(0, { from: accounts[1] });
 };
 
-<<<<<<< HEAD
+
 function assertVMException(error) {
   let condition =
     error.message.search("VM Exception") > -1 ||
@@ -111,10 +111,7 @@
 
 contract("HatTimelockController", (accounts) => {
   async function advanceToSaftyPeriod() {
-=======
-contract("HatVaults", (accounts) => {
-  async function advanceToSafetyPeriod() {
->>>>>>> ffc93f8d
+
     let currentTimeStamp = (await web3.eth.getBlock("latest")).timestamp;
 
     let withdrawPeriod = (
