--- conflicted
+++ resolved
@@ -406,9 +406,15 @@
     });
     await stakingToken.mint(staker, web3.utils.toWei("1"));
     await hatVaults.deposit(0, web3.utils.toWei("1"), { from: staker });
-    let tx = await hatVaults.submitClaim(0, accounts[2], 8000, "description hash", {
-      from: accounts[1],
-    });
+    let tx = await hatVaults.submitClaim(
+      0,
+      accounts[2],
+      8000,
+      "description hash",
+      {
+        from: accounts[1],
+      }
+    );
     let claimId = tx.logs[0].args._claimId;
     try {
       await hatVaults.dismissClaim(claimId, { from: accounts[1] });
@@ -503,7 +509,9 @@
     } catch (ex) {
       assertVMException(ex, "HVE33");
     }
-    let tx = await hatVaults.setPendingMaxBounty(0, 10000, { from: accounts[1] });
+    let tx = await hatVaults.setPendingMaxBounty(0, 10000, {
+      from: accounts[1],
+    });
     assert.equal(tx.logs[0].event, "SetPendingMaxBounty");
     assert.equal(tx.logs[0].args._pid, 0);
     assert.equal(tx.logs[0].args._maxBounty, 10000);
@@ -562,9 +570,15 @@
       "800"
     );
     await advanceToSaftyPeriod();
-    tx = await hatVaults.submitClaim(0, accounts[2], 10000, "description hash", {
-      from: accounts[1],
-    });
+    tx = await hatVaults.submitClaim(
+      0,
+      accounts[2],
+      10000,
+      "description hash",
+      {
+        from: accounts[1],
+      }
+    );
     let claimId = tx.logs[0].args._claimId;
     try {
       await hatVaults.setPendingMaxBounty(0, 8000, { from: accounts[1] });
@@ -674,9 +688,15 @@
     await hatVaults.deposit(0, web3.utils.toWei("1"), { from: staker });
     await utils.increaseTime(7 * 24 * 3600);
     await advanceToSaftyPeriod();
-    let tx = await hatVaults.submitClaim(0, accounts[2], 8000, "description hash", {
-      from: accounts[1],
-    });
+    let tx = await hatVaults.submitClaim(
+      0,
+      accounts[2],
+      8000,
+      "description hash",
+      {
+        from: accounts[1],
+      }
+    );
     let claimId = tx.logs[0].args._claimId;
 
     try {
@@ -1728,27 +1748,18 @@
     await stakingToken.mint(staker, web3.utils.toWei("1"));
     await stakingToken.mint(staker2, web3.utils.toWei("1"));
     await advanceToSaftyPeriod();
-<<<<<<< HEAD
-    const bountyPercentage = 8000;
-    await hatVaults.submitClaim(
+    let tx = await hatVaults.submitClaim(
       0,
       accounts[2],
-      bountyPercentage,
+      8000,
       "description hash",
       {
         from: accounts[1],
       }
     );
-    try {
-      await hatVaults.approveClaim(0, bountyPercentage);
-=======
-    let tx = await hatVaults.submitClaim(0, accounts[2], 8000, "description hash", {
-      from: accounts[1],
-    });
     let claimId = tx.logs[0].args._claimId;
     try {
-      await hatVaults.approveClaim(claimId);
->>>>>>> e45cd8de
+      await hatVaults.approveClaim(claimId, 8000);
       assert(false, "lpbalance is zero");
     } catch (ex) {
       assertVMException(ex, "HVE28");
@@ -1844,11 +1855,7 @@
     assert.equal(tx.logs[0].args._descriptionHash, "description hash");
     assert.isTrue(parseInt(tx.logs[0].args._claimId.toString()) > 0);
 
-<<<<<<< HEAD
-    tx = await hatVaults.approveClaim(0, 8000);
-=======
-    tx = await hatVaults.approveClaim(claimId);
->>>>>>> e45cd8de
+    tx = await hatVaults.approveClaim(claimId, 8000);
     assert.equal(
       await hatToken.balanceOf(hatVaults.address),
       web3.utils.toWei(hatVaultsExpectedHatsBalance.toString())
@@ -1903,15 +1910,17 @@
     assert.equal(await hatToken.balanceOf(staker), 0);
     await utils.increaseTime(7 * 24 * 3600);
     await advanceToSaftyPeriod();
-    let tx = await hatVaults.submitClaim(0, accounts[2], 8000, "description hash", {
-      from: accounts[1],
-    });
-<<<<<<< HEAD
-    var tx = await hatVaults.approveClaim(0, 8000);
-=======
+    let tx = await hatVaults.submitClaim(
+      0,
+      accounts[2],
+      8000,
+      "description hash",
+      {
+        from: accounts[1],
+      }
+    );
     let claimId = tx.logs[0].args._claimId;
-    tx = await hatVaults.approveClaim(claimId);
->>>>>>> e45cd8de
+    tx = await hatVaults.approveClaim(claimId, 8000);
     assert.equal(tx.logs[1].event, "ApproveClaim");
     let stakerAmount = (await hatVaults.userInfo(0, staker)).shares;
     assert.equal(stakerAmount.toString(), web3.utils.toWei("1"));
@@ -1950,15 +1959,17 @@
 
     await utils.increaseTime(7 * 24 * 3600);
     await advanceToSaftyPeriod();
-    let tx = await hatVaults.submitClaim(0, accounts[2], 8000, "description hash", {
-      from: accounts[1],
-    });
-<<<<<<< HEAD
-    await hatVaults.approveClaim(0, 8000);
-=======
+    let tx = await hatVaults.submitClaim(
+      0,
+      accounts[2],
+      8000,
+      "description hash",
+      {
+        from: accounts[1],
+      }
+    );
     let claimId = tx.logs[0].args._claimId;
-    await hatVaults.approveClaim(claimId);
->>>>>>> e45cd8de
+    await hatVaults.approveClaim(claimId, 8000);
     await safeEmergencyWithdraw(0, staker);
     await hatVaults.deposit(0, web3.utils.toWei("1"), { from: staker });
     tx = await safeWithdraw(0, web3.utils.toWei("1"), staker2);
@@ -1999,15 +2010,17 @@
 
     await utils.increaseTime(7 * 24 * 3600);
     await advanceToSaftyPeriod();
-    let tx = await hatVaults.submitClaim(0, accounts[2], 8000, "description hash", {
-      from: accounts[1],
-    });
-<<<<<<< HEAD
-    var tx = await hatVaults.approveClaim(0, 8000);
-=======
+    let tx = await hatVaults.submitClaim(
+      0,
+      accounts[2],
+      8000,
+      "description hash",
+      {
+        from: accounts[1],
+      }
+    );
     let claimId = tx.logs[0].args._claimId;
-    tx = await hatVaults.approveClaim(claimId);
->>>>>>> e45cd8de
+    tx = await hatVaults.approveClaim(claimId, 8000);
     assert.equal(tx.logs[1].event, "ApproveClaim");
     tx = await safeEmergencyWithdraw(0, staker);
 
@@ -2046,26 +2059,24 @@
     //exit
     assert.equal(await hatToken.balanceOf(staker), 0);
     await advanceToSaftyPeriod();
-    let tx = await hatVaults.submitClaim(0, accounts[2], 4000, "description hash", {
-      from: accounts[1],
-    });
-<<<<<<< HEAD
-    await hatVaults.approveClaim(0, 4000);
-=======
+    let tx = await hatVaults.submitClaim(
+      0,
+      accounts[2],
+      4000,
+      "description hash",
+      {
+        from: accounts[1],
+      }
+    );
     let claimId = tx.logs[0].args._claimId;
-    await hatVaults.approveClaim(claimId);
->>>>>>> e45cd8de
+    await hatVaults.approveClaim(claimId, 4000);
     await advanceToSaftyPeriod();
     tx = await hatVaults.submitClaim(0, accounts[2], 4000, "description hash", {
       from: accounts[1],
     });
-<<<<<<< HEAD
-    await hatVaults.approveClaim(0, 4000);
-=======
     let claimId2 = tx.logs[0].args._claimId;
     assert.isTrue(claimId.toString() !== claimId2.toString());
-    await hatVaults.approveClaim(claimId2);
->>>>>>> e45cd8de
+    await hatVaults.approveClaim(claimId2, 4000);
     await advanceToNoneSaftyPeriod();
 
     let currentBlockNumber = (await web3.eth.getBlock("latest")).number;
@@ -2170,15 +2181,17 @@
       assertVMException(ex, "HVE24");
     }
     await advanceToSaftyPeriod();
-    let tx = await hatVaults.submitClaim(0, accounts[2], 8000, "description hash", {
-      from: accounts[1],
-    });
-<<<<<<< HEAD
-    await hatVaults.approveClaim(0, 8000);
-=======
+    let tx = await hatVaults.submitClaim(
+      0,
+      accounts[2],
+      8000,
+      "description hash",
+      {
+        from: accounts[1],
+      }
+    );
     let claimId = tx.logs[0].args._claimId;
-    await hatVaults.approveClaim(claimId);
->>>>>>> e45cd8de
+    await hatVaults.approveClaim(claimId, 8000);
     await stakingToken.approveDisable(true);
     try {
       await hatVaults.swapBurnSend(0, accounts[2], 0, router.address, payload);
@@ -2283,15 +2296,17 @@
     assert.equal(await hatToken.balanceOf(staker), 0);
     await utils.increaseTime(7 * 24 * 3600);
     await advanceToSaftyPeriod();
-    let tx = await hatVaults.submitClaim(0, accounts[2], 8000, "description hash", {
-      from: accounts[1],
-    });
-<<<<<<< HEAD
-    await hatVaults.approveClaim(0, 8000);
-=======
+    let tx = await hatVaults.submitClaim(
+      0,
+      accounts[2],
+      8000,
+      "description hash",
+      {
+        from: accounts[1],
+      }
+    );
     let claimId = tx.logs[0].args._claimId;
-    await hatVaults.approveClaim(claimId);
->>>>>>> e45cd8de
+    await hatVaults.approveClaim(claimId, 8000);
     await stakingToken.approveDisable(true);
 
     await stakingToken.approveDisable(false);
@@ -2393,15 +2408,17 @@
       assertVMException(ex, "HVE24");
     }
     await advanceToSaftyPeriod();
-    let tx = await hatVaults.submitClaim(1, accounts[2], 8000, "description hash", {
-      from: accounts[1],
-    });
-<<<<<<< HEAD
-    await hatVaults.approveClaim(1, 8000);
-=======
+    let tx = await hatVaults.submitClaim(
+      1,
+      accounts[2],
+      8000,
+      "description hash",
+      {
+        from: accounts[1],
+      }
+    );
     let claimId = tx.logs[0].args._claimId;
-    await hatVaults.approveClaim(claimId);
->>>>>>> e45cd8de
+    await hatVaults.approveClaim(claimId, 8000);
     assert.equal(await hatToken.balanceOf(accounts[0]), 0);
     amountToSwapAndBurn = await hatVaults.swapAndBurns(0);
     amountForHackersHatRewards = await hatVaults.hackersHatRewards(
@@ -2634,15 +2651,17 @@
     assert.equal(await hatToken.balanceOf(staker), 0);
     await utils.increaseTime(7 * 24 * 3600);
     await advanceToSaftyPeriod();
-    let tx = await hatVaults.submitClaim(0, accounts[2], 8000, "description hash", {
-      from: accounts[1],
-    });
-<<<<<<< HEAD
-    await hatVaults.approveClaim(0, 8000);
-=======
+    let tx = await hatVaults.submitClaim(
+      0,
+      accounts[2],
+      8000,
+      "description hash",
+      {
+        from: accounts[1],
+      }
+    );
     let claimId = tx.logs[0].args._claimId;
-    await hatVaults.approveClaim(claimId);
->>>>>>> e45cd8de
+    await hatVaults.approveClaim(claimId, 8000);
     let path = ethers.utils.solidityPack(
       ["address", "uint24", "address", "uint24", "address"],
       [stakingToken.address, 0, utils.NULL_ADDRESS, 0, hatToken.address]
@@ -2738,15 +2757,17 @@
     assert.equal(await hatToken.balanceOf(staker), 0);
     await utils.increaseTime(7 * 24 * 3600);
     await advanceToSaftyPeriod();
-    let tx = await hatVaults.submitClaim(0, accounts[2], 8000, "description hash", {
-      from: accounts[1],
-    });
-<<<<<<< HEAD
-    await hatVaults.approveClaim(0, 8000);
-=======
+    let tx = await hatVaults.submitClaim(
+      0,
+      accounts[2],
+      8000,
+      "description hash",
+      {
+        from: accounts[1],
+      }
+    );
     let claimId = tx.logs[0].args._claimId;
-    await hatVaults.approveClaim(claimId);
->>>>>>> e45cd8de
+    await hatVaults.approveClaim(claimId, 8000);
 
     let path = ethers.utils.solidityPack(
       ["address", "uint24", "address", "uint24", "address"],
@@ -2979,22 +3000,23 @@
     assert.equal(await hatToken.balanceOf(staker), 0);
     await utils.increaseTime(7 * 24 * 3600);
     await advanceToSaftyPeriod();
-    let tx = await hatVaults.submitClaim(0, accounts[2], 8000, "description hash", {
-      from: accounts[1],
-    });
+    let tx = await hatVaults.submitClaim(
+      0,
+      accounts[2],
+      8000,
+      "description hash",
+      {
+        from: accounts[1],
+      }
+    );
     let claimId = tx.logs[0].args._claimId;
     tx = await hatVaults.submitClaim(1, accounts[2], 8000, "description hash", {
       from: accounts[1],
     });
-<<<<<<< HEAD
-    await hatVaults.approveClaim(0, 8000);
-    await hatVaults.approveClaim(1, 8000);
-=======
     let claimId2 = tx.logs[0].args._claimId;
     assert.isTrue(claimId.toString() !== claimId2.toString());
-    await hatVaults.approveClaim(claimId);
-    await hatVaults.approveClaim(claimId2);
->>>>>>> e45cd8de
+    await hatVaults.approveClaim(claimId, 8000);
+    await hatVaults.approveClaim(claimId2, 8000);
 
     for (i = 0; i < 2; i++) {
       let path = ethers.utils.solidityPack(
@@ -3141,15 +3163,17 @@
     assert.equal(await hatToken.balanceOf(staker), 0);
     await utils.increaseTime(7 * 24 * 3600);
     await advanceToSaftyPeriod();
-    let tx = await hatVaults.submitClaim(0, accounts[2], 8000, "description hash", {
-      from: accounts[1],
-    });
-<<<<<<< HEAD
-    await hatVaults.approveClaim(0, 8000);
-=======
+    let tx = await hatVaults.submitClaim(
+      0,
+      accounts[2],
+      8000,
+      "description hash",
+      {
+        from: accounts[1],
+      }
+    );
     let claimId = tx.logs[0].args._claimId;
-    await hatVaults.approveClaim(claimId);
->>>>>>> e45cd8de
+    await hatVaults.approveClaim(claimId, 8000);
     let path = ethers.utils.solidityPack(
       ["address", "uint24", "address", "uint24", "address"],
       [stakingToken.address, 0, utils.NULL_ADDRESS, 0, hatToken.address]
@@ -3207,15 +3231,17 @@
     assert.equal(await hatToken.balanceOf(staker), 0);
     await utils.increaseTime(7 * 24 * 3600);
     await advanceToSaftyPeriod();
-    let tx = await hatVaults.submitClaim(0, accounts[2], 8000, "description hash", {
-      from: accounts[1],
-    });
-<<<<<<< HEAD
-    await hatVaults.approveClaim(0, 8000);
-=======
+    let tx = await hatVaults.submitClaim(
+      0,
+      accounts[2],
+      8000,
+      "description hash",
+      {
+        from: accounts[1],
+      }
+    );
     let claimId = tx.logs[0].args._claimId;
-    await hatVaults.approveClaim(claimId);
->>>>>>> e45cd8de
+    await hatVaults.approveClaim(claimId, 8000);
     let payload = "0x00000000000000000000000000000000000001";
     try {
       await hatVaults.swapBurnSend(
@@ -3287,15 +3313,17 @@
     assert.equal(await hatToken.balanceOf(staker), 0);
     await utils.increaseTime(7 * 24 * 3600);
     await advanceToSaftyPeriod();
-    let tx = await hatVaults.submitClaim(0, accounts[2], 8000, "description hash", {
-      from: accounts[1],
-    });
-<<<<<<< HEAD
-    var tx = await hatVaults.approveClaim(0, 8000);
-=======
+    let tx = await hatVaults.submitClaim(
+      0,
+      accounts[2],
+      8000,
+      "description hash",
+      {
+        from: accounts[1],
+      }
+    );
     let claimId = tx.logs[0].args._claimId;
-    tx = await hatVaults.approveClaim(claimId);
->>>>>>> e45cd8de
+    tx = await hatVaults.approveClaim(claimId, 8000);
     assert.equal(tx.logs[1].event, "ApproveClaim");
     var vestingTokenLock = await HATTokenLock.at(tx.logs[1].args._tokenLock);
     assert.equal(await vestingTokenLock.beneficiary(), accounts[2]);
@@ -3394,15 +3422,17 @@
     await hatVaults.deposit(0, web3.utils.toWei("1"), { from: staker });
     await utils.increaseTime(7 * 24 * 3600);
     await advanceToSaftyPeriod();
-    let tx = await hatVaults.submitClaim(0, accounts[2], 8000, "description hash", {
-      from: accounts[1],
-    });
-<<<<<<< HEAD
-    var tx = await hatVaults.approveClaim(0, 8000);
-=======
+    let tx = await hatVaults.submitClaim(
+      0,
+      accounts[2],
+      8000,
+      "description hash",
+      {
+        from: accounts[1],
+      }
+    );
     let claimId = tx.logs[0].args._claimId;
-    tx = await hatVaults.approveClaim(claimId);
->>>>>>> e45cd8de
+    tx = await hatVaults.approveClaim(claimId, 8000);
     assert.equal(tx.logs[0].event, "ApproveClaim");
     assert.equal(tx.logs[0].args._tokenLock, utils.NULL_ADDRESS);
     assert.equal(
@@ -4216,15 +4246,17 @@
     await stakingToken.mint(staker, web3.utils.toWei("1"));
     await hatVaults.deposit(0, web3.utils.toWei("1"), { from: staker });
     await advanceToSaftyPeriod();
-    let tx = await hatVaults.submitClaim(0, accounts[2], 2000, "description hash", {
-      from: accounts[1],
-    });
-<<<<<<< HEAD
-    await hatVaults.approveClaim(0, 2000);
-=======
+    let tx = await hatVaults.submitClaim(
+      0,
+      accounts[2],
+      2000,
+      "description hash",
+      {
+        from: accounts[1],
+      }
+    );
     let claimId = tx.logs[0].args._claimId;
-    await hatVaults.approveClaim(claimId);
->>>>>>> e45cd8de
+    await hatVaults.approveClaim(claimId, 2000);
 
     let path = ethers.utils.solidityPack(
       ["address", "uint24", "address", "uint24", "address"],
