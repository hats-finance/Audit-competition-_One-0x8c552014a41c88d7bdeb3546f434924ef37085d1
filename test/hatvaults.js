--- conflicted
+++ resolved
@@ -501,13 +501,9 @@
       "100"
     );
     assert.equal(
-<<<<<<< HEAD
       (
         await hatVaults.bountyInfos(0)
       ).bountySplit.hackerHatVested.toString(),
-=======
-      (await hatVaults.bountyInfos(0)).bountySplit.hackerHat.toString(),
->>>>>>> c08d2de2
       "700"
     );
 
@@ -614,13 +610,9 @@
       "2200"
     );
     assert.equal(
-<<<<<<< HEAD
       (
         await hatVaults.bountyInfos(0)
       ).bountySplit.hackerHatVested.toString(),
-=======
-      (await hatVaults.bountyInfos(0)).bountySplit.hackerHat.toString(),
->>>>>>> c08d2de2
       "800"
     );
     await advanceToSaftyPeriod();
@@ -1404,7 +1396,6 @@
 
     assert.equal(await hatToken.balanceOf(staker), 0);
 
-<<<<<<< HEAD
     let hatTotalSupply = await hatToken.totalSupply();
     let hatTokenCap = await hatToken.CAP();
     let amountToMint = hatTokenCap.sub(hatTotalSupply);
@@ -1414,18 +1405,6 @@
     tx = await hatVaults.depositHATReward(amountToMint);
     assert.equal(tx.logs[0].event, "DepositHATReward");
     assert.equal(tx.logs[0].args._amount.toString(), amountToMint.toString());
-=======
-    // Deposit redeemed existing reward
-    await stakingToken.mint(staker, web3.utils.toWei("1"));
-    let expectedReward = await calculateExpectedReward(staker);
-    await utils.setMinter(hatToken, accounts[0], expectedReward);
-    await hatToken.mint(accounts[0], expectedReward);
-    await hatToken.approve(hatVaults.address, expectedReward);
-    var tx = await hatVaults.depositReward(expectedReward);
-    assert.equal(tx.logs[0].event, "DepositReward");
-    assert.equal(tx.logs[0].args._amount.toString(), expectedReward.toString());
-    hatVaultsExpectedHatsBalance = expectedReward;
->>>>>>> c08d2de2
 
     // Deposit redeemed existing reward
     await stakingToken.mint(staker, web3.utils.toWei("1"));
@@ -1443,19 +1422,6 @@
     );
 
     await stakingToken.mint(staker, web3.utils.toWei("1"));
-<<<<<<< HEAD
-=======
-    expectedReward = await calculateExpectedReward(staker);
-
-    await utils.setMinter(hatToken, accounts[0], expectedReward);
-    await hatToken.mint(accounts[0], expectedReward);
-    await hatToken.approve(hatVaults.address, expectedReward);
-    tx = await hatVaults.depositReward(expectedReward);
-    assert.equal(tx.logs[0].event, "DepositReward");
-    assert.equal(tx.logs[0].args._amount.toString(), expectedReward.toString());
-    hatVaultsExpectedHatsBalance = expectedReward;
-
->>>>>>> c08d2de2
     var balanceOfStakerBefore = await hatToken.balanceOf(staker);
     tx = await hatVaults.deposit(0, web3.utils.toWei("1"), { from: staker });
     assert.equal(
@@ -1466,19 +1432,6 @@
     // Deposit redeemed existing reward
     await utils.increaseTime(7 * 24 * 3600);
     await stakingToken.mint(staker, web3.utils.toWei("1"));
-<<<<<<< HEAD
-=======
-    expectedReward = await calculateExpectedReward(staker);
-
-    await utils.setMinter(hatToken, accounts[0], expectedReward);
-    await hatToken.mint(accounts[0], expectedReward);
-    await hatToken.approve(hatVaults.address, expectedReward);
-    tx = await hatVaults.depositReward(expectedReward);
-    assert.equal(tx.logs[0].event, "DepositReward");
-    assert.equal(tx.logs[0].args._amount.toString(), expectedReward.toString());
-    hatVaultsExpectedHatsBalance = expectedReward;
->>>>>>> c08d2de2
-
     balanceOfStakerBefore = await hatToken.balanceOf(staker);
     tx = await hatVaults.deposit(0, web3.utils.toWei("1"), { from: staker });
     assert.equal(
@@ -1494,43 +1447,8 @@
     //withdraw
     await hatVaults.updatePool(0);
     balanceOfStakerBefore = await hatToken.balanceOf(staker);
-<<<<<<< HEAD
     tx = await safeWithdraw(0, web3.utils.toWei("4"), staker);
-=======
-    expectedReward = await calculateExpectedReward(
-      staker,
-      safeWithdrawBlocksIncrement
-    );
-    await utils.setMinter(
-      hatToken,
-      accounts[0],
-      expectedReward.div(new web3.utils.BN("2"))
-    );
-    await hatToken.mint(
-      accounts[0],
-      expectedReward.div(new web3.utils.BN("2"))
-    );
-    await hatToken.approve(
-      hatVaults.address,
-      expectedReward.div(new web3.utils.BN("2"))
-    );
-    tx = await hatVaults.depositReward(
-      expectedReward.div(new web3.utils.BN("2"))
-    );
-    assert.equal(tx.logs[0].event, "DepositReward");
-    assert.equal(
-      tx.logs[0].args._amount.toString(),
-      expectedReward.div(new web3.utils.BN("2")).toString()
-    );
-    hatVaultsExpectedHatsBalance = expectedReward.div(new web3.utils.BN("2"));
-    // try {
-    //       await safeWithdraw(0,web3.utils.toWei("4"),staker);
-    //       assert(false, 'not enough hat tokens to pay');
-    //     } catch (ex) {
-    //       assertVMException(ex);
-    //   }
-    await safeWithdraw(0, web3.utils.toWei("4"), staker);
->>>>>>> c08d2de2
+
     //staker get stake back
     assert.equal(
       (await stakingToken.balanceOf(staker)).toString(),
@@ -1538,16 +1456,8 @@
     );
     let userHatBalance = await hatToken.balanceOf(staker);
     assert.equal(
-<<<<<<< HEAD
         userHatBalance.toString(),
         tx.logs[0].args.amount.add(balanceOfStakerBefore).toString()
-=======
-      (await hatToken.balanceOf(staker)).toString(),
-      expectedReward
-        .div(new web3.utils.BN("2"))
-        .add(balanceOfStakerBefore)
-        .toString()
->>>>>>> c08d2de2
     );
     assert.equal((await hatToken.balanceOf(hatVaults.address)).toString(),
         amountToMint - userHatBalance);
@@ -1693,7 +1603,6 @@
       await hatVaults.globalPoolUpdates(globalUpdatesLen - 1)
     ).totalAllocPoint;
     assert.equal(
-<<<<<<< HEAD
       (await hatVaults.getPendingReward(0, staker)).toString(),
       (await hatVaults.getRewardForBlocksRange(
         currentBlockNumber - 1,
@@ -1701,17 +1610,6 @@
         allocPoint,
         totalAllocPoint
       )).toString()
-=======
-      (await hatVaults.pendingReward(0, staker)).toString(),
-      (
-        await hatVaults.getRewardForBlocksRange(
-          currentBlockNumber - 1,
-          currentBlockNumber,
-          allocPoint,
-          totalAllocPoint
-        )
-      ).toString()
->>>>>>> c08d2de2
     );
     var multiplier = await hatVaults.getMultiplier(
       currentBlockNumber,
@@ -2751,11 +2649,6 @@
       [stakingToken.address, 0, utils.NULL_ADDRESS, 0, hatToken.address]
     );
     let amountToSwapAndBurn = await hatVaults.swapAndBurns(0);
-<<<<<<< HEAD
-    let amountForHackersHatRewards = await hatVaults.hackersHatRewards(accounts[1], 0);
-    let amount = amountToSwapAndBurn.add(amountForHackersHatRewards).add(await hatVaults.governanceHatRewards(0));
-    let payload = ISwapRouter.encodeFunctionData("exactInput", [[path, hatVaults.address, 0, amount.toString(), 0]]);
-=======
     let amountForHackersHatRewards = await hatVaults.hackersHatRewards(
       accounts[1],
       0
@@ -2766,7 +2659,6 @@
     let payload = ISwapRouter.encodeFunctionData("exactInput", [
       [path, hatVaults.address, 0, amount.toString(), 0],
     ]);
->>>>>>> c08d2de2
 
     try {
       await hatVaults.swapBurnSend(0, accounts[1], 0, router.address, payload, {
