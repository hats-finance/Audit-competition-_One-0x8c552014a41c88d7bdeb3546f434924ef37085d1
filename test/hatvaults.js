--- conflicted
+++ resolved
@@ -2560,10 +2560,7 @@
     tx = await vault.approveClaim(claimId, 8000);
     assert.equal(tx.logs[7].event, "ApproveClaim");
     assert.equal(tx.logs[7].args._claimId, claimId);
-<<<<<<< HEAD
-=======
-
->>>>>>> 6f04e419
+
     await vault.withdrawRequest({ from: staker });
     //increase time for pending period
     await utils.increaseTime(7 * 24 * 3600);
@@ -4382,10 +4379,7 @@
     assert.equal(tx.logs[7].event, "ApproveClaim");
     assert.equal(tx.logs[7].args._claimId, claimId);
     var vestingTokenLock = await HATTokenLock.at(tx.logs[7].args._tokenLock);
-<<<<<<< HEAD
-
-=======
->>>>>>> 6f04e419
+
     assert.equal(await vestingTokenLock.beneficiary(), accounts[2]);
     var depositValutBNAfterClaim = new web3.utils.BN(web3.utils.toWei("0.8"));
     var expectedHackerBalance = depositValutBNAfterClaim
