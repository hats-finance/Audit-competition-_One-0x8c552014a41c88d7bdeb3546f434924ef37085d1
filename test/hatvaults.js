--- conflicted
+++ resolved
@@ -3716,9 +3716,6 @@
 
     await router.setUsePartialAmountFlag(true);
 
-<<<<<<< HEAD
-    tx = await hatVaultsRegistry.swapBurnSend(
-=======
     tx = await hatVaultsRegistry.swapAndSend(
       stakingToken.address, 
       [accounts[2]],
@@ -3782,7 +3779,6 @@
     ]);
 
     tx = await hatVaultsRegistry.swapAndSend(
->>>>>>> 1212f3e7
       stakingToken.address, 
       [accounts[2]],
       0,
